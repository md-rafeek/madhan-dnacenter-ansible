# Copyright (c) 2020 Cisco and/or its affiliates.
#
# Licensed under the Apache License, Version 2.0 (the "License");
# you may not use this file except in compliance with the License.
# You may obtain a copy of the License at
#
#     http://www.apache.org/licenses/LICENSE-2.0
#
# Unless required by applicable law or agreed to in writing, software
# distributed under the License is distributed on an "AS IS" BASIS,
# WITHOUT WARRANTIES OR CONDITIONS OF ANY KIND, either express or implied.
# See the License for the specific language governing permissions and
# limitations under the License.

# Make coding more python3-ish
from __future__ import absolute_import, division, print_function

__metaclass__ = type
from unittest.mock import patch
from ansible_collections.cisco.dnac.plugins.modules import accesspoint_workflow_manager
from .dnac_module import TestDnacModule, set_module_args, loadPlaybookData


class TestDnacAccesspointWorkflow(TestDnacModule):

    module = accesspoint_workflow_manager

    test_data = loadPlaybookData("accesspoint_workflow_manager")
    reboot_accesspoint = test_data.get("reboot_accesspoint")
    playbook_config_provision_old_version = test_data.get("playbook_config_provision_old_version")
    playbook_config = test_data.get("playbook_config")
    playbook_config_provision = test_data.get("playbook_config_provision")
    playbook_config_complete = test_data.get("playbook_config_complete")
    get_membership_empty = test_data.get("get_membership_empty")
    get_device_detail_all_data = test_data.get("get_device_detail_all_data")
    playbook_config_update_some_missing_data = test_data.get("playbook_config_update_some_missing_data")
    playbook_config_update_some_error_data = test_data.get("playbook_config_update_some_error_data")

    def setUp(self):
        super(TestDnacAccesspointWorkflow, self).setUp()

        self.mock_dnac_init = patch(
            "ansible_collections.cisco.dnac.plugins.module_utils.dnac.DNACSDK.__init__")
        self.run_dnac_init = self.mock_dnac_init.start()
        self.run_dnac_init.side_effect = [None]
        self.mock_dnac_exec = patch(
            "ansible_collections.cisco.dnac.plugins.module_utils.dnac.DNACSDK._exec"
        )
        self.run_dnac_exec = self.mock_dnac_exec.start()

        self.load_fixtures()

    def tearDown(self):
        super(TestDnacAccesspointWorkflow, self).tearDown()
        self.mock_dnac_exec.stop()
        self.mock_dnac_init.stop()

    def load_fixtures(self, response=None, device=""):
        """
        Load fixtures for user.
        """
        if "provision_device" in self._testMethodName:
            self.run_dnac_exec.side_effect = [
                self.test_data.get("get_device_detail"),
                self.test_data.get("get_site_exist_response"),
                self.test_data.get("get_device_detail"),
                self.test_data.get("verify_get_device_info"),
                self.test_data.get("get_accesspoint_config"),
                self.test_data.get("assign_to_site_response"),
                self.test_data.get("assign_to_site_task_response"),
                self.test_data.get("provision_ap_response"),
                self.test_data.get("provision_ap_task_response"),
                self.test_data.get("ap_update_response"),
                self.test_data.get("ap_task_status"),
                self.test_data.get("get_device_detail"),
                self.test_data.get("get_site_exist_response"),
                self.test_data.get("get_device_detail"),
                self.test_data.get("verify_get_device_info"),
                self.test_data.get("get_accesspoint_config_verify")
            ]
        elif "invalid_wlc_device" in self._testMethodName:
            self.run_dnac_exec.side_effect = [
                self.test_data.get("get_device_detail"),
                self.test_data.get("get_site_exist_response")
            ]
        elif "some_error_data_update_accesspoint" in self._testMethodName:
            self.run_dnac_exec.side_effect = [
                self.test_data.get("get_device_detail")
            ]
        elif "negative_config_input" in self._testMethodName:
            self.run_dnac_exec.side_effect = [
                self.test_data.get("get_device_detail_error"),
                self.test_data.get("get_site_exist_response"),
                self.test_data.get("get_device_detail"),
                self.test_data.get("verify_get_device_info"),
                self.test_data.get("get_accesspoint_config")
            ]
        elif "reboot_accesspoint" in self._testMethodName:
            self.run_dnac_exec.side_effect = [
                self.test_data.get("get_device_detail_reboot"),
                self.test_data.get("ap_reboot_response"),
                self.test_data.get("ap_reboot_task_response"),
                self.test_data.get("ap_reboot_status")
            ]
        elif "provision_old_version" in self._testMethodName:
            self.run_dnac_exec.side_effect = [
                self.test_data.get("get_device_detail"),
                self.test_data.get("get_site_exist_response_old"),
                self.test_data.get("get_membership"),
                self.test_data.get("verify_get_device_info"),
                self.test_data.get("get_accesspoint_config"),
                self.test_data.get("provision_ap_response_old"),
                self.test_data.get("provision_execution_response"),
                self.test_data.get("get_device_detail"),
                self.test_data.get("get_site_exist_response"),
                self.test_data.get("get_device_detail"),
                self.test_data.get("verify_get_device_info")
            ]
        elif "task_error_update_accesspoint" in self._testMethodName:
            self.run_dnac_exec.side_effect = [
                self.test_data.get("get_device_detail_all_data"),
                self.test_data.get("get_accesspoint_config"),
                self.test_data.get("ap_update_response"),
                self.test_data.get("ap_task_error_status")
            ]

    def test_accesspoint_workflow_manager_provision_device(self):
        """
        Test case for access point workfollow manager provision and update device.

        This test case checks the behavior of the access point workflow when provisioned in the specified Cisco Catalyst Center.
        """
        set_module_args(
            dict(
                dnac_host="1.1.1.1",
                dnac_username="dummy",
                dnac_password="dummy",
                dnac_log=True,
                state="merged",
                dnac_version="2.3.7.6",
                config_verify=True,
                config=self.playbook_config_complete
            )
        )
        result = self.execute_module(changed=True, failed=False)
        self.assertEqual(
            result.get('ap_update_msg'),
            "AP Configuration - LTTS_Test_9124_T2 updated Successfully"
        )

    def test_invalid_wlc_device(self):
        """
        Test case for access point workfollow manager check invalid wireless controller.

        This test case checks the behavior of the access point workflow of invalid wlc specified Cisco Catalyst Center.
        """
        set_module_args(
            dict(
                dnac_host="1.1.1.1",
                dnac_username="dummy",
                dnac_password="dummy",
                dnac_log=True,
                state="merged",
                dnac_version="2.3.7.6",
                config=self.playbook_config_provision
            )
        )
        result = self.execute_module(changed=False, failed=True)
        self.maxDiff = None
        self.assertEqual(
            result.get('msg'),
            "Wireles controller is not provisioned:"
        )

    def test_accesspoint_workflow_manager_some_error_data_update_accesspoint(self):
        """
        Test case for access point workfollow manager negative case.

        This test case checks the behavior of the access point workflow when wrong data passed in the specified Cisco Catalyst Center.
        """
        set_module_args(
            dict(
                dnac_host="1.1.1.1",
                dnac_username="dummy",
                dnac_password="dummy",
                dnac_log=True,
                state="merged",
                config_verify=True,
                dnac_version="2.3.7.6",
                config=self.playbook_config_update_some_error_data
            )
        )
        result = self.execute_module(changed=True, failed=True)
        self.maxDiff = None
        self.assertEqual(
            result.get('msg'),
            'The provided site name \'Global/USA/New York/BLDNYCGlobal/USA/New York/BLDNYCGlobal/USA/iikk/FLOOR2FLOOR2FLOOR2FLOOR2FLOOR2FLOOR2FLOO\' ' +
            'is either invalid or not present in the                         Cisco Catalyst Center.'
        )

    def test_accesspoint_workflow_manager_negative_config_input(self):
        """
        Test case for access point workfollow manager and negative test verify ap update

        This test case checks the behavior of the update access point data in the specified Cisco Catalyst Center.
        """
        set_module_args(
            dict(
                dnac_host="1.1.1.1",
                dnac_username="dummy",
                dnac_password="dummy",
                dnac_log=True,
                state="merged",
                config_verify=True,
                dnac_version="2.3.7.6",
                config=self.playbook_config_update_some_missing_data
            )
        )
        result = self.execute_module(changed=False, failed=True)
        self.maxDiff = None
        self.assertEqual(
            result.get('msg'),
            'Invalid parameters in playbook config: \'[["Access Point series \'Cisco 9164I Series Unified Access Points\' not supported ' +
            'for the radio type xor_radio allowed series 280", "Access Point series \'Cisco 9164I Series Unified Access Points\' not supported ' +
            'for the radio type xor_radio allowed series 380", "Access Point series \'Cisco 9164I Series Unified Access Points\' not supported ' +
            'for the radio type xor_radio allowed series 480", "Access Point series \'Cisco 9164I Series Unified Access Points\' not supported ' +
            'for the radio type xor_radio allowed series 9120", "Access Point series \'Cisco 9164I Series Unified Access Points\' not supported ' +
            'for the radio type xor_radio allowed series 9166", "Access Point series \'Cisco 9164I Series Unified Access Points\' not supported ' +
            'for the radio type xor_radio allowed series IW9167EH", "Access Point series \'Cisco 9164I Series Unified Access Points\' not supported ' +
            'for the radio type xor_radio allowed series IW9165E", "Access Point series \'Cisco 9164I Series Unified Access Points\' not supported ' +
            'for the radio type xor_radio allowed series IW9165DH"], "management_ip_address: Invalid Management IP ' +
            'Address \'204.192.12.201dsd\'                            in playbook.", \'ap_name:hostname,family,type,mac_address,management_ip_address,' +
            'ap_ethernet_mac_address : The string exceeds the allowed range of max 32 char\', "led_status: Invalid LED Status \'Enableddd\' in ' +
            'playbook.", "ap_mode: Invalid value \'Monitorw\' for ap_mode in playbook. Must be one of: Local, Monitor, Sniffer or ' +
            'Bridge.", "failover_priority: Invalid value \'Lossw\' for failover_priority in playbook. Must be one of: Low, Medium, High or ' +
            'Critical.", "clean_air_si_2.4ghz: Invalid value \'Disableds\' in playbook. Must be ' +
            'either \'Enabled\' or \'Disabled\'.", "clean_air_si_5ghz: Invalid value \'Disableds\' in playbook. Must be ' +
            'either \'Enabled\' or \'Disabled\'.", "clean_air_si_6ghz: Invalid value \'Enableds\' in playbook. Must be ' +
            'either \'Enabled\' or \'Disabled\'.", "primary_ip_address: Invalid IP address \'204.192.4.20dfasd0\' in ' +
            'playbook", "secondary_ip_address: Invalid IP address \'204.192.4.20dfasd0\' in playbook", "tertiary_ip_address: ' +
            'Invalid IP address \'204.192.4.20dfasd0\' in playbook", \'Radio Params cannot be changed when AP mode is in ' +
            'Monitorw.\', "admin_status: Invalid value \'Enabledsds\' for admin_status in playbook. Must be ' +
            'either \'Enabled\' or \'Disabled\'.", "channel_assignment_mode: Invalid value \'any\' for Channel Assignment Mode in playbook. Must be ' +
            'either \'Global\' or \'Custom\'.", "channel_number: Invalid value \'22\' for Channel Number in playbook. Must be one of: ' +
            '[1, 2, 3, 4, 5, 6, 7, 8, 9, 10, 11, 12, 13, 14].", \'channel_width is not applicable for the 2.4GHz radio\', "power_assignment_mode: Invalid ' +
            'value \'any\' for Power assignment mode in ' +
            'playbook. Must be either \'Global\' or \'Custom\'.", \'powerlevel: This configuration is only supported with Client-Serving Radio Role ' +
            'Assignment None \', "radio_role_assignment: Invalid value \'any\' for radio role assignment in playbook. Must be one ' +
            'of: \'Auto\', \'Monitor\' or \'Client-Serving\'.", \'Radio Params cannot be changed when AP mode is in Monitorw.\', "admin_status: ' +
            'Invalid value \'Enabledsds\' for admin_status in playbook. Must be either \'Enabled\' or \'Disabled\'.", "antenna_gain: Invalid \'41\' in ' +
            'playbook, allowed range of min: 0 and max: 40", "channel_assignment_mode: Invalid value \'any\' for Channel Assignment Mode in playbook. ' +
            'Must be either \'Global\' or \'Custom\'.", ' +
            '"radio_role_assignment: Invalid value \'Client-Serving\'. Hence, AP mode is not Local. Kindly change the AP mode to Local then ' +
<<<<<<< HEAD
            'change the radio_role_assignment to Auto.", "radio_band: Missing in \'xor_radio\' in playbook. Must be ' +
            'either \'2.4 GHz\' or \'5 GHz\' or \'6 GHz\'."]\' ')
=======
            'change the radio_role_assignment to Auto."]\' '
        )
>>>>>>> 687def14

    def test_accesspoint_workflow_manager_reboot_accesspoint(self):
        """
        Test case for access point workfollow manager to reboot access point.

        This test case checks the behavior of the access point workflow of reboot ap specified Cisco Catalyst Center.
        """
        set_module_args(
            dict(
                dnac_host="1.1.1.1",
                dnac_username="dummy",
                dnac_password="dummy",
                dnac_log=True,
                state="merged",
                dnac_version="2.3.7.6",
                config=self.reboot_accesspoint
            )
        )
        result = self.execute_module(changed=True, failed=False)
        self.maxDiff = None
        self.assertEqual(
            result.get('response').get("accesspoints_updates").get("ap_reboot_status"),
            "APs ['34:b8:83:15:7c:6c'] rebooted successfully"
        )

    def test_accesspoint_workflow_manager_provision_old_version(self):
        """
        Test case for access point workfollow manager provision device old version.

        This test case checks the behavior of the access point workflow when provisioned in the specified Cisco Catalyst Center.
        """
        set_module_args(
            dict(
                dnac_host="1.1.1.1",
                dnac_username="dummy",
                dnac_password="dummy",
                dnac_log=True,
                state="merged",
                dnac_version="2.3.5.3",
                config_verify=True,
                config=self.playbook_config_provision_old_version
            )
        )
        result = self.execute_module(changed=False, failed=True)
        self.maxDiff = None
        self.assertEqual(
            result.get('msg'),
            "AP - LTTS_Test_9124_T2 does not need any update"
        )

    def test_accesspoint_workflow_manager_task_error_update_accesspoint(self):
        """
        Test case for access point workfollow manager and negative test verify ap update.

        This test case checks the behavior of the nagative test case of update in the specified Cisco Catalyst Center.
        """
        set_module_args(
            dict(
                dnac_host="1.1.1.1",
                dnac_username="dummy",
                dnac_password="dummy",
                dnac_log=True,
                state="merged",
                config_verify=True,
                dnac_version="2.3.7.6",
                config=self.playbook_config
            )
        )
        result = self.execute_module(changed=False, failed=True)
        self.assertEqual(
            result.get('msg'),
            "Unable to get success response, hence AP config not updated"
        )

    def test_invalid_site_exists(self):
        """
        Test case for access point workfollow manager check site exists.

        This test case checks the behavior of the access point workflow when site exist in the specified Cisco Catalyst Center.
        """
        set_module_args(
            dict(
                dnac_host="1.1.1.1",
                dnac_username="dummy",
                dnac_password="dummy",
                dnac_log=True,
                state="merged",
                dnac_version="2.3.7.6",
                config=self.playbook_config_provision
            )
        )
        result = self.execute_module(changed=False, failed=True)
        print(result)
        self.assertEqual(
            result.get('msg'), "Provided device is not Access Point."
        )

    def test_accesspoint_workflow_invalid_state(self):

        """
        Test case for access point workflow with an invalid 'state' parameter.

        This test case checks the behavior of the access point workflow when an invalid 'state' parameter is provided in the playbook.
        """

        set_module_args(
            dict(
                dnac_host="1.1.1.1",
                dnac_username="dummy",
                dnac_password="dummy",
                dnac_log=True,
                state="deleted",
                dnac_version="2.3.7.6",
                config=self.playbook_config
            )
        )
        result = self.execute_module(changed=False, failed=True)
        self.assertEqual(
            result.get('msg'),
            "State deleted is invalid"
        )

    # def test_invalid_get_site_device(self):
    #     """
    #     Test case for access point workfollow manager get device details from site

    #     This test case checks the behavior of the access point workflow when check the devices in the site on the specified Cisco Catalyst Center.
    #     """
    #     set_module_args(
    #         dict(
    #             dnac_host="1.1.1.1",
    #             dnac_username="dummy",
    #             dnac_password="dummy",
    #             dnac_log=True,
    #             state="merged",
    #             dnac_version="2.3.7.6",
    #             config=self.get_membership_empty
    #         )
    #     )
    #     result = self.execute_module(changed=False, failed=True)
    #     print(result)
    #     self.assertEqual(
    #         result.get('msg'),
    #         "Required param of mac_address,ip_address or hostname is not in playbook config"
    #     )<|MERGE_RESOLUTION|>--- conflicted
+++ resolved
@@ -251,13 +251,8 @@
             'playbook, allowed range of min: 0 and max: 40", "channel_assignment_mode: Invalid value \'any\' for Channel Assignment Mode in playbook. ' +
             'Must be either \'Global\' or \'Custom\'.", ' +
             '"radio_role_assignment: Invalid value \'Client-Serving\'. Hence, AP mode is not Local. Kindly change the AP mode to Local then ' +
-<<<<<<< HEAD
             'change the radio_role_assignment to Auto.", "radio_band: Missing in \'xor_radio\' in playbook. Must be ' +
             'either \'2.4 GHz\' or \'5 GHz\' or \'6 GHz\'."]\' ')
-=======
-            'change the radio_role_assignment to Auto."]\' '
-        )
->>>>>>> 687def14
 
     def test_accesspoint_workflow_manager_reboot_accesspoint(self):
         """
