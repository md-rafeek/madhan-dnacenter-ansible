#!/usr/bin/python
# -*- coding: utf-8 -*-
# Copyright (c) 2024, Cisco Systems
# GNU General Public License v3.0+ (see LICENSE or https://www.gnu.org/licenses/gpl-3.0.txt)
"""Ansible module to perform operations on project and templates in Cisco Catalyst Center."""
from __future__ import absolute_import, division, print_function
__metaclass__ = type
__author__ = ['Madhan Sankaranarayanan, Rishita Chowdhary, Akash Bhaskaran, Muthu Rakesh, Abhishek Maheshwari, Archit Soni']

DOCUMENTATION = r"""
---
module: template_workflow_manager
short_description: Resource module for Template functions
description:
  - Manages operations for creating, updating, and deleting configuration templates.
  - Creates templates by project and template names.
  - Updates templates by project and template names.
  - Deletes templates by project and template names.
  - Exports projects and templates based on specified parameters.
  - Handles the creation of resources for importing configuration templates and projects.
version_added: '6.6.0'
extends_documentation_fragment:
  - cisco.dnac.workflow_manager_params
author: Madhan Sankaranarayanan (@madhansansel)
        Rishita Chowdhary (@rishitachowdhary)
        Akash Bhaskaran (@akabhask)
        Muthu Rakesh (@MUTHU-RAKESH-27)
        Abhishek Maheshwari (@abmahesh)
        Archit Soni (@koderchit)
options:
  config_verify:
    description: If set to True, verifies the Cisco Catalyst Center configuration
      after applying the playbook.
    type: bool
    default: false
  state:
    description: Desired state of the Cisco Catalyst Center after module execution.
    type: str
    choices: [merged, deleted]
    default: merged
  config:
    description: Details of templates to manage.
    type: list
    elements: dict
    required: true
    suboptions:
      configuration_templates:
        description: Operations for Create/Update/Delete on a template.
        type: dict
        suboptions:
          author:
            description: Creator of the template.
            type: str
          composite:
            description: Specifies if the template is composite.
            type: bool
          containing_templates:
            description:
              - Set of templates within the main template to define more complex or
                modular configurations.
              - This is particularly useful in systems that support hierarchical or
                nested templates.
              - Here parent templates may contain child templates to form a complete
                configuration.
            suboptions:
              composite:
                description: Specifies if the template is composite.
                type: bool
              description:
                description: Provides a description of the template.
                type: str
              device_types:
                description: List of dictionaries details the types of devices that
                  the templates can be applied to.
                type: list
                elements: dict
                suboptions:
                  product_family:
                    description: Denotes the family to which the device belongs.
                    choices:
                      - Cisco Cloud Services Platform
                      - Cisco Interfaces and Modules
                      - Content Networking
                      - Network Management
                      - NFV-ThirdParty Devices
                      - NFVIS
                      - Routers
                      - Security and VPN
                      - Storage Networking
                      - Switches and Hubs
                      - Voice and Telephony
                      - Wireless Controller
                    type: str
                  product_series:
                    description: Specifies the series classification of the device.
                    type: str
                  product_type:
                    description: Describes the exact type of the device.
                    type: str
              id:
                description: Unique identifier for the template, represented as a
                  UUID.
                type: str
              language:
                description: Programming language used for templating. Options are
                  'JINJA' for Jinja templating or 'VELOCITY' for Apache Velocity.
                choices:
                  - JINJA
                  - VELOCITY
                type: str
              name:
                description: Designation of the template, serving as its unique name.
                type: str
              project_name:
                description: Title of the project within which the template is categorized
                  and managed.
                type: str
              project_description:
                description: Narrative that elaborates on the purpose and scope of
                  the project.
                type: str
              tags:
                description: A list of dictionaries representing tags associated with
                  the Configuration Template during creation.
                suboptions:
                  id:
                    description: The unique identifier for each tag, presented as
                      a UUID.
                    type: str
                  name:
                    description: The descriptive label or name assigned to the tag.
                    type: str
                type: list
                elements: dict
              template_content:
                description: The actual script or code constituting the body of the
                  template.
                type: str
              template_params:
                description: The customization of the contents within the template.
                elements: dict
                suboptions:
                  binding:
                    description: Associates the parameter with its source.
                    type: str
                  custom_order:
                    description: Specifies a user-defined ordering for the parameter.
                    type: int
                  data_type:
                    description: Identifies the data type of the parameter (e.g.,
                      string, integer, boolean).
                    type: str
                  default_value:
                    description: Establishes a default value for the parameter, used
                      if no other value is provided.
                    type: str
                  description:
                    description: Provides a descriptive explanation of the parameter's
                      purpose.
                    type: str
                  display_name:
                    description: The name of the parameter as displayed to users.
                    type: str
                  group:
                    description: Categorizes the parameter into a named group for
                      organizational purposes.
                    type: str
                  id:
                    description: A unique identifier for the parameter, formatted
                      as a UUID.
                    type: str
                  instruction_text:
                    description: Gives guidance or instructions regarding the parameter's
                      use.
                    type: str
                  key:
                    description: A unique key that identifies the parameter within
                      the template.
                    type: str
                  not_param:
                    description: Indicates whether the entry is not to be treated
                      as a parameter.
                    type: bool
                  order:
                    description: Determines the sequence in which the parameter appears
                      relative to others.
                    type: int
                  param_array:
                    description: Specifies if the parameter should be treated as an
                      array.
                    type: bool
                  parameter_name:
                    description: The name of the parameter.
                    type: str
                  provider:
                    description: Denotes the provider associated with the parameter.
                    type: str
                  range:
                    description: Defines the permissible range for the parameter's
                      value.
                    suboptions:
                      id:
                        description: Unique identifier for the range, represented
                          as a UUID.
                        type: str
                      max_value:
                        description: Specifies the maximum allowable value for the
                          parameter.
                        type: int
                      min_value:
                        description: Specifies the minimum allowable value for the
                          parameter.
                        type: int
                    type: list
                    elements: dict
                  required:
                    description: Dictates whether the parameter is required for template
                      operations.
                    type: bool
                  selection:
                    description: Contains options for parameter selection when a choice
                      is available.
                    suboptions:
                      default_selected_values:
                        description: Lists the default values that are preselected.
                        elements: str
                        type: list
                      id:
                        description: A unique identifier for the selection entity,
                          represented as a UUID.
                        type: str
                      selection_type:
                        description: Specifies the type of selection, such as 'SINGLE_SELECT'
                          or 'MULTI_SELECT'.
                        type: str
                      selection_values:
                        description: A dictionary of available values for selection.
                        type: dict
                    type: dict
                type: list
              version:
                description: The current version of template.
                type: str
            type: list
            elements: dict
          custom_params_order:
            description: Specifies the sequence in which custom parameters or variables
              should be arranged within the template.
            type: bool
          template_description:
            description: Provides a overview  of the template.
            type: str
          commit:
            description: Indicates whether the template should be committed or not.
              By default, it is set to true, meaning the template will be committed.
            type: bool
          device_types:
            description: List of dictionaries details the types of devices that the
              templates can be applied to.
            type: list
            elements: dict
            suboptions:
              product_family:
                description: Denotes the family to which the device belongs.
                choices:
                  - Cisco Cloud Services Platform
                  - Cisco Interfaces and Modules
                  - Content Networking
                  - Network Management
                  - NFV-ThirdParty Devices
                  - NFVIS
                  - Routers
                  - Security and VPN
                  - Storage Networking
                  - Switches and Hubs
                  - Voice and Telephony
                  - Wireless Controller
                type: str
              product_series:
                description: Specifies the series classification of the device.
                type: str
              product_type:
                description: Describes the exact type of the device.
                type: str
          failure_policy:
            description:
              - Define failure policy if template provisioning fails.
              - failure_policy will be enabled only when the composite is set to True.
            choices:
              - ABORT_TARGET_ON_ERROR
            type: str
          id:
            description: A unique identifier, represented as a UUID.
            type: str
          language:
            description: Programming language used for templating. Options are 'JINJA'
              for Jinja templating or 'VELOCITY' for Apache Velocity.
            choices:
              - JINJA
              - VELOCITY
            type: str
          template_name:
            description: Name of template. This field is required to create a new
              template.
            type: str
          new_template_name:
            description:
              - New name of the template.
              - Use this field to update the name of the existing template.
            type: str
          project_name:
            description: Title of the project within which the template is categorized
              and managed.
            type: str
          project_description:
            description: Narrative that elaborates on the purpose and scope of the
              project.
            type: str
          software_type:
            description: Applicable device software type. This field is required to
              create a new template.
            choices:
              - IOS
              - IOS-XE
              - IOS-XR
              - NX-OS
              - Cisco Controller
              - Wide Area Application Services
              - Adaptive Security Appliance
              - NFV-OS
              - Others
            type: str
          software_version:
            description: Applicable device software version.
            type: str
          template_tag:
            description: Refers to a keyword, label, or metadata assigned to a template.
            suboptions:
              id:
                description: A unique identifier for the tag, represented as a UUID.
                type: str
              name:
                description: The name of the tag.
                type: str
            type: list
            elements: dict
          template_content:
            description: The actual script or code constituting the body of the template.
            type: str
          template_params:
            description: The customization of the contents within the template.
            suboptions:
              binding:
                description: Associates the parameter with its source.
                type: str
              custom_order:
                description: Specifies a user-defined ordering for the parameter.
                type: int
              data_type:
                description: Identifies the data type of the parameter (e.g., string,
                  integer, boolean).
                type: str
              default_value:
                description: Establishes a default value for the parameter, used if
                  no other value is provided.
                type: str
              description:
                description: Provides a descriptive explanation of the parameter's
                  purpose.
                type: str
              display_name:
                description: The name of the parameter as displayed to users.
                type: str
              group:
                description: Categorizes the parameter into a named group for organizational
                  purposes.
                type: str
              id:
                description: A unique identifier for the parameter, formatted as a
                  UUID.
                type: str
              instruction_text:
                description: Gives guidance or instructions regarding the parameter's
                  use.
                type: str
              key:
                description: A unique key that identifies the parameter within the
                  template.
                type: str
              not_param:
                description: Indicates whether the entry is not to be treated as a
                  parameter.
                type: bool
              order:
                description: Determines the sequence in which the parameter appears
                  relative to others.
                type: int
              param_array:
                description: Specifies if the parameter should be treated as an array.
                type: bool
              parameter_name:
                description: The name of the parameter.
                type: str
              provider:
                description: Denotes the provider associated with the parameter.
                type: str
              range:
                description: Defines the permissible range for the parameter's value.
                suboptions:
                  id:
                    description: Unique identifier for the range, represented as a
                      UUID.
                    type: str
                  max_value:
                    description: Specifies the maximum allowable value for the parameter.
                    type: int
                  min_value:
                    description: Specifies the minimum allowable value for the parameter.
                    type: int
                type: list
                elements: dict
              required:
                description: Dictates whether the parameter is required for template
                  operations.
                type: bool
              selection:
                description: Contains options for parameter selection when a choice
                  is available.
                suboptions:
                  default_selected_values:
                    description: Lists the default values that are preselected.
                    elements: str
                    type: list
                  id:
                    description: A unique identifier for the selection entity, represented
                      as a UUID.
                    type: str
                  selection_type:
                    description: Specifies the type of selection, such as 'SINGLE_SELECT'
                      or 'MULTI_SELECT'.
                    type: str
                  selection_values:
                    description: A dictionary of available values for selection.
                    type: dict
                type: dict
            type: list
            elements: dict
          version:
            description: The current version of template.
            type: str
          version_description:
            description: Template version comments.
            type: str
      export:
        description: Perform export on the projects and templates.
        type: dict
        suboptions:
          project:
            description: Export the project(s) details.
            type: list
            elements: str
          template:
            description: Export the template(s) details.
            type: list
            elements: dict
            suboptions:
              project_name:
                description: Name of the project under the template available.
                type: str
              template_name:
                description: Name of the template which we need to be exported.
                type: str
      import:
        description: Perform import on the projects and templates.
        type: dict
        suboptions:
          project:
            description: Import the projects.
            type: dict
            suboptions:
              do_version:
                description:
                  - Determines whether to create a new version of the project with
                    the imported contents.
                  - If set to true and the project already exists, a new version will
                    be created.
                  - If false, the operation will fail with a 'Project already exists'
                    error if the project already exists.
                type: bool
              project_file:
                description:
                  - Specifies the path to a JSON file that contains the import project
                    configuration.
                  - If both 'project_file' and 'payload' are provided, the 'project_file'
                    will be given priority.
                type: str
                version_added: 6.17.0
              payload:
                description:
                  - Directly imports configuration data into the system using the
                    provided payload.
                  - Offers an alternative to 'project_file' for importing configurations
                    without referencing an external file.
                  - Ignored if 'project_file' is also provided.
                type: list
                elements: dict
                suboptions:
                  name:
                    description: Name of the project to be imported.
                    type: str
          template:
            description: Import the templates.
            type: dict
            suboptions:
              do_version:
                description: DoVersion query parameter. If this flag is true, creates
                  a new version of the template with the imported contents, if the
                  templates already exists. " If false and if template already exists,
                  then operation fails with 'Template already exists' error.
                type: bool
              template_file:
                description:
                  - Specifies the path to a JSON file that contains an import template.
                  - If both 'template_file' and 'payload' are provided, the 'template_file'
                    will be given priority.
                type: str
              payload:
                description:
                  - The payload parameter is used to directly import configuration
                    data into the system.
                  - The payload provides an alternative way to import configurations
                    without the need to reference an external file.
                  - If both 'template_file' and 'payload' are provided, the 'template_file'
                    will be given priority.
                type: list
                elements: dict
                suboptions:
                  author:
                    description: Identifies the creator of the template.
                    type: str
                  composite:
                    description: Specifies if the template is composite.
                    type: bool
                  containing_templates:
                    description:
                      - Refer to a set of templates within the main template to define
                        more complex or modular configurations.
                      - This is particularly useful in systems that support hierarchical
                        or nested templates.
                      - Here parent templates may contain child templates to form
                        a complete configuration.
                    suboptions:
                      composite:
                        description: Specifies if the template is composite.
                        type: bool
                      description:
                        description: Provides a description of the template.
                        type: str
                      device_types:
                        description: List of dictionaries details the types of devices
                          that the templates can be applied to.
                        type: list
                        elements: dict
                        suboptions:
                          product_family:
                            description: Denotes the family to which the device belongs.
                            choices:
                              - Cisco Cloud Services Platform
                              - Cisco Interfaces and Modules
                              - Content Networking
                              - Network Management
                              - NFV-ThirdParty Devices
                              - NFVIS
                              - Routers
                              - Security and VPN
                              - Storage Networking
                              - Switches and Hubs
                              - Voice and Telephony
                              - Wireless Controller
                            type: str
                          product_series:
                            description: Specifies the series classification of the
                              device.
                            type: str
                          product_type:
                            description: Describes the exact type of the device.
                            type: str
                      id:
                        description: Unique identifier for the template, represented
                          as a UUID.
                        type: str
                      language:
                        description: Programming language used for templating. Options
                          are 'JINJA' for Jinja templating or 'VELOCITY' for Apache
                          Velocity.
                        choices:
                          - JINJA
                          - VELOCITY
                        type: str
                      name:
                        description: Designation of the template, serving as its unique
                          name.
                        type: str
                      project_name:
                        description: Title of the project within which the template
                          is categorized and managed.
                        type: str
                      tags:
                        description: A list of dictionaries representing tags associated
                          with the Configuration Template during creation.
                        suboptions:
                          id:
                            description: The unique identifier for each tag, presented
                              as a UUID.
                            type: str
                          name:
                            description: The descriptive label or name assigned to
                              the tag.
                            type: str
                        type: list
                        elements: dict
                      template_content:
                        description: The actual script or code constituting the body
                          of the template.
                        type: str
                      template_params:
                        description: The customization of the contents within the
                          template.
                        elements: dict
                        suboptions:
                          binding:
                            description: Associates the parameter with its source.
                            type: str
                          custom_order:
                            description: Specifies a user-defined ordering for the
                              parameter.
                            type: int
                          data_type:
                            description: Identifies the data type of the parameter
                              (e.g., string, integer, boolean).
                            type: str
                          default_value:
                            description: Establishes a default value for the parameter,
                              used if no other value is provided.
                            type: str
                          description:
                            description: Provides a descriptive explanation of the
                              parameter's purpose.
                            type: str
                          display_name:
                            description: The name of the parameter as displayed to
                              users.
                            type: str
                          group:
                            description: Categorizes the parameter into a named group
                              for organizational purposes.
                            type: str
                          id:
                            description: A unique identifier for the parameter, formatted
                              as a UUID.
                            type: str
                          instruction_text:
                            description: Gives guidance or instructions regarding
                              the parameter's use.
                            type: str
                          key:
                            description: A unique key that identifies the parameter
                              within the template.
                            type: str
                          not_param:
                            description: Indicates whether the entry is not to be
                              treated as a parameter.
                            type: bool
                          order:
                            description: Determines the sequence in which the parameter
                              appears relative to others.
                            type: int
                          param_array:
                            description: Specifies if the parameter should be treated
                              as an array.
                            type: bool
                          parameter_name:
                            description: The name of the parameter.
                            type: str
                          provider:
                            description: Denotes the provider associated with the
                              parameter.
                            type: str
                          range:
                            description: Defines the permissible range for the parameter's
                              value.
                            suboptions:
                              id:
                                description: Unique identifier for the range, represented
                                  as a UUID.
                                type: str
                              max_value:
                                description: Specifies the maximum allowable value
                                  for the parameter.
                                type: int
                              min_value:
                                description: Specifies the minimum allowable value
                                  for the parameter.
                                type: int
                            type: list
                            elements: dict
                          required:
                            description: Dictates whether the parameter is required
                              for template operations.
                            type: bool
                          selection:
                            description: Contains options for parameter selection
                              when a choice is available.
                            suboptions:
                              default_selected_values:
                                description: Lists the default values that are preselected.
                                elements: str
                                type: list
                              id:
                                description: A unique identifier for the selection
                                  entity, represented as a UUID.
                                type: str
                              selection_type:
                                description: Specifies the type of selection, such
                                  as 'SINGLE_SELECT' or 'MULTI_SELECT'.
                                type: str
                              selection_values:
                                description: A dictionary of available values for
                                  selection.
                                type: dict
                            type: dict
                        type: list
                      version:
                        description: The current version of template.
                        type: str
                    type: list
                    elements: dict
                  custom_params_order:
                    description: Specifies the sequence in which custom parameters
                      or variables should be arranged within the template.
                    type: bool
                  template_description:
                    description: Provides a overview  of the template.
                    type: str
                  device_types:
                    description: List of dictionaries details the types of devices
                      that the templates can be applied to.
                    type: list
                    elements: dict
                    suboptions:
                      product_family:
                        description: Denotes the family to which the device belongs.
                        choices:
                          - Cisco Cloud Services Platform
                          - Cisco Interfaces and Modules
                          - Content Networking
                          - Network Management
                          - NFV-ThirdParty Devices
                          - NFVIS
                          - Routers
                          - Security and VPN
                          - Storage Networking
                          - Switches and Hubs
                          - Voice and Telephony
                          - Wireless Controller
                        type: str
                      product_series:
                        description: Specifies the series classification of the device.
                        type: str
                      product_type:
                        description: Describes the exact type of the device.
                        type: str
                  failure_policy:
                    description:
                      - Define failure policy if template provisioning fails.
                      - failure_policy will be enabled only when the composite is
                        set to True.
                    choices:
                      - ABORT_TARGET_ON_ERROR
                    type: str
                  id:
                    description: A unique identifier, represented as a UUID.
                    type: str
                  language:
                    description: Programming language used for templating. Options
                      are 'JINJA' for Jinja templating or 'VELOCITY' for Apache Velocity.
                    choices:
                      - JINJA
                      - VELOCITY
                    type: str
                  template_name:
                    description: Name of template. This field is required to create
                      a new template.
                    type: str
                  project_name:
                    description: Title of the project within which the template is
                      categorized and managed.
                    type: str
                  project_description:
                    description: Narrative that elaborates on the purpose and scope
                      of the project.
                    type: str
                  software_type:
                    description: Applicable device software type. This field is required
                      to create a new template.
                    choices:
                      - IOS
                      - IOS-XE
                      - IOS-XR
                      - NX-OS
                      - Cisco Controller
                      - Wide Area Application Services
                      - Adaptive Security Appliance
                      - NFV-OS
                      - Others
                    type: str
                  software_version:
                    description: Applicable device software version.
                    type: str
                  template_tag:
                    description: Refers to a keyword, label, or metadata assigned
                      to a template.
                    suboptions:
                      id:
                        description: A unique identifier for the tag, represented
                          as a UUID.
                        type: str
                      name:
                        description: The name of the tag.
                        type: str
                    type: list
                    elements: dict
                  template_content:
                    description: The actual script or code constituting the body of
                      the template.
                    type: str
                  template_params:
                    description: The customization of the contents within the template.
                    suboptions:
                      binding:
                        description: Associates the parameter with its source.
                        type: str
                      custom_order:
                        description: Specifies a user-defined ordering for the parameter.
                        type: int
                      data_type:
                        description: Identifies the data type of the parameter (e.g.,
                          string, integer, boolean).
                        type: str
                      default_value:
                        description: Establishes a default value for the parameter,
                          used if no other value is provided.
                        type: str
                      description:
                        description: Provides a descriptive explanation of the parameter's
                          purpose.
                        type: str
                      display_name:
                        description: The name of the parameter as displayed to users.
                        type: str
                      group:
                        description: Categorizes the parameter into a named group
                          for organizational purposes.
                        type: str
                      id:
                        description: A unique identifier for the parameter, formatted
                          as a UUID.
                        type: str
                      instruction_text:
                        description: Gives guidance or instructions regarding the
                          parameter's use.
                        type: str
                      key:
                        description: A unique key that identifies the parameter within
                          the template.
                        type: str
                      not_param:
                        description: Indicates whether the entry is not to be treated
                          as a parameter.
                        type: bool
                      order:
                        description: Determines the sequence in which the parameter
                          appears relative to others.
                        type: int
                      param_array:
                        description: Specifies if the parameter should be treated
                          as an array.
                        type: bool
                      parameter_name:
                        description: The name of the parameter.
                        type: str
                      provider:
                        description: Denotes the provider associated with the parameter.
                        type: str
                      range:
                        description: Defines the permissible range for the parameter's
                          value.
                        suboptions:
                          id:
                            description: Unique identifier for the range, represented
                              as a UUID.
                            type: str
                          max_value:
                            description: Specifies the maximum allowable value for
                              the parameter.
                            type: int
                          min_value:
                            description: Specifies the minimum allowable value for
                              the parameter.
                            type: int
                        type: list
                        elements: dict
                      required:
                        description: Dictates whether the parameter is required for
                          template operations.
                        type: bool
                      selection:
                        description: Contains options for parameter selection when
                          a choice is available.
                        suboptions:
                          default_selected_values:
                            description: Lists the default values that are preselected.
                            elements: str
                            type: list
                          id:
                            description: A unique identifier for the selection entity,
                              represented as a UUID.
                            type: str
                          selection_type:
                            description: Specifies the type of selection, such as
                              'SINGLE_SELECT' or 'MULTI_SELECT'.
                            type: str
                          selection_values:
                            description: A dictionary of available values for selection.
                            type: dict
                        type: dict
                    type: list
                    elements: dict
                  version:
                    description: The current version of template.
                    type: str
              project_name:
                description: ProjectName path parameter. Project name to create template
                  under the project.
                type: str
      deploy_template:
        description: To deploy the template to the devices based on either list of
          site provisionig details with further filtering criteria like device family,
          device role, device tag or by providing the device specific details which
          includes device_ips, device_hostnames, serial_numbers or mac_addresses.
        type: dict
        suboptions:
          project_name:
            description: Provide the name of project under which the template is available.
            type: str
          template_name:
            description: Name of the template to be deployed.
            type: str
          force_push:
            description: Boolean flag to indicate whether the template should be forcefully
              pushed to the devices, overriding any existing configuration.
            type: bool
          is_composite:
            description: Boolean flag indicating whether the template is composite,
              which means the template is built using multiple smaller templates.
            type: bool
          copy_config:
            description:
              - A boolean flag that specifies whether the device's running configuration
                should be copied to the startup configuration after applying the template.
              - If set to 'true', the updated configuration will be saved to the startup configuration.
                be copied to the start up config from the device before applying the template.
            type: bool
            default: true
          version:
            description: Version of the template to be deployed. If not specified,
              the latest version of the template will be used.
            type: int
          template_parameters:
            description: A list of parameter name-value pairs used for customizing
              the template with specific values for each device.
            type: list
            elements: dict
            suboptions:
              param_name:
                description: Name of the parameter in the template that needs to be
                  replaced with a specific value.
                type: str
              param_value:
                description: Value assigned to the parameter for deployment to devices.
                type: str
          resource_parameters:
            description: A list of configuration parameters required for provisioning resources in the system.
              These parameters define specific settings or details that must be supplied when deploying templates.
              If the template uses system variables (variables prefixed with __, (e.g., __device), the corresponding
              resource parameters must be provided to ensure successful deployment.
            type: list
            elements: dict
            suboptions:
              resource_type:
                description: The type of the resource param that is to be provisioned during template deployment
                  - Specifies the type of the resource parameter to be provisioned during template deployment.
                  - Possible enum values are -
                    - MANAGED_DEVICE_UUID - Used when the parameter value is the UUID of the device.
                    - MANAGED_DEVICE_IP - Used when the parameter value is the device's IP address.
                    - MANAGED_DEVICE_HOSTNAME - Used when the parameter value is the device's hostname.
                    - SITE_UUID - Used when the parameter value is the UUID of a site.
                    - MANAGED_AP_LOCATIONS - Used when the parameter value is the locations of managed access points within the network.
                    - SECONDARY_MANAGED_AP_LOCATIONS - Used when the parameter value is the locations of secondary or backup managed access points.
                    - SSID_NAME - Used when the parameter value is the name of a wireless network.
                    - POLICY_PROFILE - Used when the parameter value is a set of policies that can be applied to network devices or users.
                    From the above enum values, we support filling the value in the resource params at RUNTIME for the following resource
                    type - MANAGED_DEVICE_UUID, MANAGED_DEVICE_IP, MANAGED_DEVICE_HOSTNAME, SITE_UUID only. For rest of the resource type we have to provide
                    the value at DESIGN time in the playbook.
                type: str
              resource_scope:
                description:
                  - Specifies the scope in which the resource parameter is to be provisioned.
                  - Possible enum values are -
                    - RUNTIME - A parameter with a runtime scope is provided at the time of deployment. These values are dynamic
                      and may change with each deployment, as they are based on the specific context of the deployment.
                    - DESIGN - A parameter with a design scope is defined during the design phase of the template. These values
                      are static after template creation and remain consistent across deployments.
                type: str
              resource_value:
                description: The actual value of the resource param to be provisioned.
                type: str
          device_details:
            description: Details specific to devices where the template will be deployed,
              including lists of device IPs, hostnames, serial numbers, or MAC addresses.
            type: dict
            suboptions:
              device_ips:
                description: A list of IP addresses of the devices where the template
                  will be deployed.
                type: list
                elements: str
              device_hostnames:
                description: A list of hostnames of the devices where the template
                  will be deployed.
                type: list
                elements: str
              serial_numbers:
                description: A list of serial numbers of the devices where the template
                  will be deployed.
                type: list
                elements: str
              mac_addresses:
                description: A list of MAC addresses of the devices where the template
                  will be deployed.
                type: list
                elements: str
          site_provisioning_details:
            description: Parameters related to site-based provisioning, allowing the
              deployment of templates to devices associated with specific sites, with
              optional filtering by device family, role, or tag.
            type: list
            elements: dict
            suboptions:
              site_name:
                description: Name of the site where the devices are associated for
                  provisioning.
                type: list
                elements: str
              device_family:
                description: Family of the devices (e.g., switches, routers) used
                  to filter devices for template deployment.
                type: str
              device_role:
                description: Role of the devices (e.g., access, core, edge) used to
                  filter devices for template deployment.
                type: str
              device_tag:
                description: Specific device tag used to filter devices for template
                  deployment.
                type: str
requirements:
  - dnacentersdk >= 2.7.2
  - python >= 3.9
notes:
  - SDK Method used are configuration_templates.ConfigurationTemplates.create_template,
    configuration_templates.ConfigurationTemplates.deletes_the_template, configuration_templates.ConfigurationTemplates.update_template,
    configuration_templates.ConfigurationTemplates.export_projects, configuration_templates.ConfigurationTemplates.export_templates,
    configuration_templates.ConfigurationTemplates.imports_the_projects_provided,
    configuration_templates.ConfigurationTemplates.imports_the_templates_provided,
  - Paths used are post /dna/intent/api/v1/template-programmer/project/{projectId}/template,
    delete /dna/intent/api/v1/template-programmer/template/{templateId}, put /dna/intent/api/v1/template-programmer/template,
    post /dna/intent/api/v1/template-programmer/project/name/exportprojects, post
    /dna/intent/api/v1/template-programmer/template/exporttemplates, post /dna/intent/api/v1/template-programmer/project/importprojects,
    post
    /dna/intent/api/v1/template-programmer/project/name/{projectName}/template/importtemplates,
  - While deploying the template to the devices, we support filling the value in the resource params at RUNTIME for the following resource
    type - MANAGED_DEVICE_UUID, MANAGED_DEVICE_IP, MANAGED_DEVICE_HOSTNAME, SITE_UUID only. For rest of the resource type we have to provide
    the value at DESIGN time in the playbook.
"""
EXAMPLES = r"""
- name: Create a new template.
  cisco.dnac.template_workflow_manager:
    dnac_host: "{{dnac_host}}"
    dnac_username: "{{dnac_username}}"
    dnac_password: "{{dnac_password}}"
    dnac_verify: "{{dnac_verify}}"
    dnac_port: "{{dnac_port}}"
    dnac_version: "{{dnac_version}}"
    dnac_debug: "{{dnac_debug}}"
    dnac_log: true
    dnac_log_level: "{{dnac_log_level}}"
    state: merged
    config_verify: true
    config:
      - configuration_templates:
          author: string
          composite: true
          custom_params_order: true
          description: string
          device_types:
            - product_family: string
              product_series: string
              product_type: string
          failure_policy: string
          id: string
          language: string
          template_name: string
          project_name: string
          project_description: string
          software_type: string
          software_version: string
          tags:
            - id: string
              name: string
          template_content: string
          version: string

- name: Update a template.
  cisco.dnac.template_workflow_manager:
    dnac_host: "{{dnac_host}}"
    dnac_username: "{{dnac_username}}"
    dnac_password: "{{dnac_password}}"
    dnac_verify: "{{dnac_verify}}"
    dnac_port: "{{dnac_port}}"
    dnac_version: "{{dnac_version}}"
    dnac_debug: "{{dnac_debug}}"
    dnac_log: true
    dnac_log_level: "{{dnac_log_level}}"
    state: merged
    config_verify: true
    config:
      - configuration_templates:
          author: string
          composite: true
          custom_params_order: true
          description: string
          device_types:
            - product_family: string
              product_series: string
              product_type: string
          failure_policy: string
          id: string
          language: string
          template_name: string
          new_template_name: string
          project_name: string
          project_description: string
          software_type: string
          software_version: string
          tags:
            - id: string
              name: string
          template_content: string
          version: string

- name: Export the projects.
  cisco.dnac.template_workflow_manager:
    dnac_host: "{{dnac_host}}"
    dnac_username: "{{dnac_username}}"
    dnac_password: "{{dnac_password}}"
    dnac_verify: "{{dnac_verify}}"
    dnac_port: "{{dnac_port}}"
    dnac_version: "{{dnac_version}}"
    dnac_debug: "{{dnac_debug}}"
    dnac_log: true
    dnac_log_level: "{{dnac_log_level}}"
    state: merged
    config_verify: true
    config:
      export:
        project:
          - string
          - string

- name: Export the templates.
  cisco.dnac.template_workflow_manager:
    dnac_host: "{{dnac_host}}"
    dnac_username: "{{dnac_username}}"
    dnac_password: "{{dnac_password}}"
    dnac_verify: "{{dnac_verify}}"
    dnac_port: "{{dnac_port}}"
    dnac_version: "{{dnac_version}}"
    dnac_debug: "{{dnac_debug}}"
    dnac_log: true
    dnac_log_level: "{{dnac_log_level}}"
    state: merged
    config_verify: true
    config:
      export:
        template:
          - project_name: string
            template_name: string
          - project_name: string
            template_name: string

- name: Import the Projects.
  cisco.dnac.template_workflow_manager:
    dnac_host: "{{dnac_host}}"
    dnac_username: "{{dnac_username}}"
    dnac_password: "{{dnac_password}}"
    dnac_verify: "{{dnac_verify}}"
    dnac_port: "{{dnac_port}}"
    dnac_version: "{{dnac_version}}"
    dnac_debug: "{{dnac_debug}}"
    dnac_log: true
    dnac_log_level: "{{dnac_log_level}}"
    state: merged
    config_verify: true
    config:
      import:
        project:
          do_version: false
          payload:
            - name: string
            - name: string

- name: Import the Templates.
  cisco.dnac.template_workflow_manager:
    dnac_host: "{{dnac_host}}"
    dnac_username: "{{dnac_username}}"
    dnac_password: "{{dnac_password}}"
    dnac_verify: "{{dnac_verify}}"
    dnac_port: "{{dnac_port}}"
    dnac_version: "{{dnac_version}}"
    dnac_debug: "{{dnac_debug}}"
    dnac_log: true
    dnac_log_level: "{{dnac_log_level}}"
    state: merged
    config_verify: true
    config:
      import:
        template:
          do_version: false
          project_name: string
          template_file: string

- name: Creating a JINJA-based template to configure access VLAN and interfaces on Catalyst 9300
  cisco.dnac.template_workflow_manager:
    dnac_host: "{{dnac_host}}"
    dnac_username: "{{dnac_username}}"
    dnac_password: "{{dnac_password}}"
    dnac_verify: "{{dnac_verify}}"
    dnac_port: "{{dnac_port}}"
    dnac_version: "{{dnac_version}}"
    dnac_debug: "{{dnac_debug}}"
    dnac_log: true
    dnac_log_level: "{{dnac_log_level}}"
    state: merged
    config_verify: true
    config:
      - configuration_templates:
          author: Test_User
          composite: false
          custom_params_order: true
          description: Template to configure access VLAN and access interfaces
          device_types:
            - product_family: Switches and Hubs
              product_series: Cisco Catalyst 9300 Series Switches
          failure_policy: ABORT_TARGET_ON_ERROR
          language: JINJA
          template_name: PnP-Upstream-SW1
          project_name: access_vlan_template_9300_switches
          project_description: This project contains all the templates for Access Switches
          software_type: IOS-XE
          template_content: |
            {% raw %}
            vlan {{ vlan }}

            interface {{ interface }}
            no shutdown
            switchport access vlan {{ vlan }}
            switchport mode access
            description {{ interface_description }}
            {% endraw %}
          version: "1.0"

- name: Creating a VELOCITY-based Fusion Router template for Catalyst 3850 switches
  cisco.dnac.template_workflow_manager:
    dnac_host: "{{dnac_host}}"
    dnac_username: "{{dnac_username}}"
    dnac_password: "{{dnac_password}}"
    dnac_verify: "{{dnac_verify}}"
    dnac_port: "{{dnac_port}}"
    dnac_version: "{{dnac_version}}"
    dnac_debug: "{{dnac_debug}}"
    dnac_log: true
    dnac_log_level: "{{dnac_log_level}}"
    state: merged
    config_verify: true
    config:
      - configuration_templates:
          template_name: "Fusion Router Config"
          description: "VELOCITY template to configure L3 handoff and loopback on Catalyst 3850"
          project_name: "Network Configuration Templates"
          tags: []
          author: admin
          device_types:
            - product_family: "Switches and Hubs"
              product_series: "Cisco Catalyst 3850 Series Ethernet Stackable Switch"
          software_type: IOS-XE
          language: VELOCITY
          failure_policy: ABORT_TARGET_ON_ERROR
          template_content: |
            ! L3handoff Vlan
            vlan $VLANID

            hostname  Old$__device.hostname

            interface Loopback0
            ip address $LOOPBACKIP 255.255.255.255
            ipv6 address $LOOPBACKIPV6
            ipv6 enable
            ipv6 nd other-config-flag
            ipv6 dhcp server EMPPool

            ! L3handdoff interface for provider VN
            interface Vlan$VLANID
            description L3handoff $VLANID
            ip address $interfaceIP 255.255.255.252
            ip route-cache same-interface
            ipv6 address $interfaceIPV6
            ipv6 enable
            ipv6 tcp adjust-mss 1400

- name: Deploy the given template to the devices based on site specific details
    and other filtering mode
  cisco.dnac.template_workflow_manager:
    dnac_host: "{{dnac_host}}"
    dnac_username: "{{dnac_username}}"
    dnac_password: "{{dnac_password}}"
    dnac_verify: "{{dnac_verify}}"
    dnac_port: "{{dnac_port}}"
    dnac_version: "{{dnac_version}}"
    dnac_debug: "{{dnac_debug}}"
    dnac_log: true
    dnac_log_level: "{{dnac_log_level}}"
    state: merged
    config_verify: true
    config:
      deploy_template:
        project_name: "Sample_Project"
        template_name: "Sample Template"
        force_push: true
        template_parameters:
          - param_name: "vlan_id"
            param_value: "1431"
          - param_name: "vlan_name"
            param_value: "testvlan31"
        site_provisioning_details:
          - site_name: "Global/Bangalore/Building14/Floor1"
            device_family: "Switches and Hubs"

- name: Deploy the given template to the devices based on device specific details
  cisco.dnac.template_workflow_manager:
    dnac_host: "{{dnac_host}}"
    dnac_username: "{{dnac_username}}"
    dnac_password: "{{dnac_password}}"
    dnac_verify: "{{dnac_verify}}"
    dnac_port: "{{dnac_port}}"
    dnac_version: "{{dnac_version}}"
    dnac_debug: "{{dnac_debug}}"
    dnac_log: true
    dnac_log_level: "{{dnac_log_level}}"
    state: merged
    config_verify: true
    config:
      deploy_template:
        project_name: "Sample_Project"
        template_name: "Sample Template"
        force_push: true
        template_parameters:
          - param_name: "vlan_id"
            param_value: "1431"
          - param_name: "vlan_name"
            param_value: "testvlan31"
        device_details:
          device_ips: ["10.1.2.1", "10.2.3.4"]

- name: Deploy template to the devices using resource parameters and copying config
  cisco.dnac.template_workflow_manager:
    dnac_host: "{{dnac_host}}"
    dnac_username: "{{dnac_username}}"
    dnac_password: "{{dnac_password}}"
    dnac_verify: "{{dnac_verify}}"
    dnac_port: "{{dnac_port}}"
    dnac_version: "{{dnac_version}}"
    dnac_debug: "{{dnac_debug}}"
    dnac_log: true
    dnac_log_level: "{{dnac_log_level}}"
    state: merged
    config_verify: true
    config:
      deploy_template:
        project_name: "Sample_Project"
        template_name: "Sample Template"
        force_push: true
        template_parameters:
          - param_name: "vlan_id"
            param_value: "1431"
          - param_name: "vlan_name"
            param_value: "testvlan31"
        resource_parameters:
          - resource_type: "MANAGED_DEVICE_IP"
            resource_scope: "RUNTIME"
        device_details:
          device_ips: ["10.1.2.1", "10.2.3.4"]
        copy_config: true

- name: Delete the given project or template from the Cisco Catalyst Center
  cisco.dnac.template_workflow_manager:
    dnac_host: "{{dnac_host}}"
    dnac_username: "{{dnac_username}}"
    dnac_password: "{{dnac_password}}"
    dnac_verify: "{{dnac_verify}}"
    dnac_port: "{{dnac_port}}"
    dnac_version: "{{dnac_version}}"
    dnac_debug: "{{dnac_debug}}"
    dnac_log: true
    dnac_log_level: "{{dnac_log_level}}"
    state: deleted
    config_verify: true
    config:
      configuration_templates:
        project_name: "Sample_Project"
        template_name: "Sample Template"
        language: "velocity"
        software_type: "IOS-XE"
        device_types:
          - product_family: "Switches and Hubs"
"""
RETURN = r"""
# Case_1: Successful creation/updation/deletion of template/project
response_1:
  description: A dictionary with versioning details of the template as returned by the Cisco Catalyst Center Python SDK
  returned: always
  type: dict
  sample: >
    {
      "response": {
                        "endTime": 0,
                        "version": 0,
                        "data": String,
                        "startTime": 0,
                        "username": String,
                        "progress": String,
                        "serviceType": String, "rootId": String,
                        "isError": bool,
                        "instanceTenantId": String,
                        "id": String
                        "version": 0
                  },
      "msg": String
    }
# Case_2: Error while deleting a template or when given project is not found
response_2:
  description: A list with the response returned by the Cisco Catalyst Center Python SDK
  returned: always
  type: list
  sample: >
    {
      "response": [],
      "msg": String
    }
# Case_3: Given template already exists and requires no update
response_3:
  description: A dictionary with the exisiting template deatails as returned by the Cisco Catalyst Center Python SDK
  returned: always
  type: dict
  sample: >
    {
      "response": {},
      "msg": String
    }
# Case_4: Given template list that needs to be exported
response_4:
  description: Details of the templates in the list as returned by the Cisco Catalyst Center Python SDK
  returned: always
  type: dict
  sample: >
    {
      "response": {},
      "msg": String
    }
# Case_5: Given project list that needs to be exported
response_5:
  description: Details of the projects in the list as returned by the Cisco Catalyst Center Python SDK
  returned: always
  type: dict
  sample: >
    {
      "response": {},
      "msg": String
    }
"""

import copy
import json
import time
import re
from ansible.module_utils.basic import AnsibleModule
from ansible_collections.cisco.dnac.plugins.module_utils.dnac import (
    DnacBase,
    validate_list_of_dicts,
    get_dict_result,
    dnac_compare_equality,
)


class Template(DnacBase):
    """Class containing member attributes for template_workflow_manager module"""

    def __init__(self, module):
        super().__init__(module)
        self.have_project = {}
        self.have_template = {}
        self.supported_states = ["merged", "deleted"]
        self.accepted_languages = ["JINJA", "VELOCITY"]
        self.export_template = []
        self.max_timeout = self.params.get('dnac_api_task_timeout')
        self.result['response'] = [
            {"configurationTemplate": {"response": {}, "msg": {}}},
            {"export": {"response": {}}},
            {"import": {"response": {}}}
        ]

    def validate_input(self):
        """
        Validate the fields provided in the playbook.
        Checks the configuration provided in the playbook against a predefined specification
        to ensure it adheres to the expected structure and data types.
        Parameters:
            self: The instance of the class containing the 'config' attribute to be validated.
        Returns:
            The method returns an instance of the class with updated attributes:
                - self.msg: A message describing the validation result.
                - self.status: The status of the validation (either 'success' or 'failed').
                - self.validated_config: If successful, a validated version of 'config' parameter.
        Example:
            To use this method, create an instance of the class and call 'validate_input' on it.
            If the validation succeeds, 'self.status' will be 'success' and 'self.validated_config'
            will contain the validated configuration. If it fails, 'self.status' will be 'failed',
            'self.msg' will describe the validation issues.

        """

        if not self.config:
            self.msg = "config not available in playbook for validattion"
            self.status = "success"
            return self

        temp_spec = {
            "configuration_templates": {
                'type': 'dict',
                'tags': {'type': 'list'},
                'author': {'type': 'str'},
                'composite': {'type': 'bool'},
                'containing_templates': {'type': 'list'},
                'custom_params_order': {'type': 'bool'},
                'template_description': {'type': 'str'},
                'device_types': {
                    'type': 'list',
                    'elements': 'dict',
                    'product_family': {'type': 'str'},
                    'product_series': {'type': 'str'},
                    'product_type': {'type': 'str'},
                },
                'failure_policy': {'type': 'str'},
                'id': {'type': 'str'},
                'language': {'type': 'str'},
                'name': {'type': 'str'},
                'project_name': {'type': 'str'},
                'project_description': {'type': 'str'},
                'software_type': {'type': 'str'},
                'software_version': {'type': 'str'},
                'template_content': {'type': 'str'},
                'template_params': {'type': 'list'},
                'template_name': {'type': 'str'},
                'new_template_name': {'type': 'str'},
                'version': {'type': 'str'},
                'version_description': {'type': 'str'},
                'commit': {'type': 'bool', 'default': True},
            },
            'deploy_template': {
                'type': 'dict',
                'project_name': {'type': 'str'},
                'template_name': {'type': 'str'},
                'force_push': {'type': 'bool'},
                'is_composite': {'type': 'bool'},
                'copy_config': {'type': 'bool', 'default': True},
                'version': {'type': 'int'},
                'template_parameters': {
                    'type': 'list',
                    'elements': 'dict',
                    'param_name': {'type': 'str'},
                    'param_value': {'type': 'str'},
                },
                'resource_parameters': {
                    'type': 'list',
                    'elements': 'dict',
                    'resource_type': {'type': 'str'},
                    'resource_scope': {'type': 'str'},
                    'resource_value': {'type': 'str'},
                },
                'device_details': {
                    'type': 'dict',
                    'device_ips': {'type': 'list', 'elements': 'str'},
                    'device_hostnames': {'type': 'list', 'elements': 'str'},
                    'serial_numbers': {'type': 'list', 'elements': 'str'},
                    'mac_addresses': {'type': 'list', 'elements': 'str'},
                },
                'site_provisioning_details': {
                    'type': 'list',
                    'elements': 'dict',
                    'site_name': {'type': 'str'},
                    'device_family': {'type': 'str'},
                    'device_role': {'type': 'str'},
                    'device_tag': {'type': 'str'},
                }
            },
            'export': {
                'type': 'dict',
                'project': {'type': 'list', 'elements': 'str'},
                'template': {
                    'type': 'list',
                    'elements': 'dict',
                    'project_name': {'type': 'str'},
                    'template_name': {'type': 'str'}
                }
            },
            'import': {
                'type': 'dict',
                'project': {
                    'type': 'dict',
                    'project_file': {'type': 'str'},
                    'do_version': {'type': 'str', 'default': 'False'},
                },
                'template': {
                    'type': 'dict',
                    'do_version': {'type': 'str', 'default': 'False'},
                    'template_file': {'type': 'str'},
                    'payload': {
                        'type': 'list',
                        'elements': 'dict',
                        'tags': {'type': 'list'},
                        'author': {'type': 'str'},
                        'composite': {'type': 'bool'},
                        'containing_templates': {'type': 'list'},
                        'custom_params_order': {'type': 'bool'},
                        'template_description': {'type': 'str'},
                        'device_types': {
                            'type': 'list',
                            'elements': 'dict',
                            'product_family': {'type': 'str'},
                            'product_series': {'type': 'str'},
                            'product_type': {'type': 'str'},
                        },
                        'failure_policy': {'type': 'str'},
                        'id': {'type': 'str'},
                        'language': {'type': 'str'},
                        'name': {'type': 'str'},
                        'project_name': {'type': 'str'},
                        'project_description': {'type': 'str'},
                        'software_type': {'type': 'str'},
                        'software_version': {'type': 'str'},
                        'template_content': {'type': 'str'},
                        'template_params': {'type': 'list'},
                        'template_name': {'type': 'str'},
                        'version': {'type': 'str'}
                    }
                }
            }
        }
        # Validate template params
        self.config = self.camel_to_snake_case(self.config)
        valid_temp, invalid_params = validate_list_of_dicts(
            self.config, temp_spec
        )
        if invalid_params:
            self.msg = "Invalid parameters in playbook: {0}".format(
                "\n".join(invalid_params))
            self.status = "failed"
            return self

        self.validated_config = valid_temp
        self.log("Successfully validated playbook config params: {0}".format(valid_temp), "INFO")
        self.msg = "Successfully validated input"
        self.status = "success"
        return self

    def get_project_params(self, params):
        """
        Store project parameters from the playbook for template processing in Cisco Catalyst Center.

        Parameters:
            params (dict) - Playbook details containing Project information.

        Returns:
            project_params (dict) - Organized Project parameters.
        """

        project_params = {"name": params.get("project_name"),
                          "description": params.get("project_description")
                          }
        return project_params

    def get_tags(self, _tags):
        """
        Store tags from the playbook for template processing in Cisco Catalyst Center.
        Check using check_return_status()

        Parameters:
            tags (dict) - Tags details containing Template information.

        Returns:
            tags (dict) - Organized tags parameters.
        """

        if _tags is None:
            return None

        tags = []
        i = 0
        for item in _tags:
            tags.append({})
            id = item.get("id")
            if id is not None:
                tags[i].update({"id": id})

            name = item.get("name")
            if name is not None:
                tags[i].update({"name": name})
            else:
                self.msg = "name is required in tags in location " + str(i)
                self.status = "failed"
                return self.check_return_status()

        return tags

    def get_device_types(self, device_types):
        """
        Store device types parameters from the playbook for template processing in Cisco Catalyst Center.
        Check using check_return_status()

        Parameters:
            device_types (dict) - Device types details containing Template information.

        Returns:
            deviceTypes (dict) - Organized device types parameters.
        """

        if device_types is None:
            self.msg = "The parameter 'device_types' is required but not provided."
            self.status = "failed"
            return self.check_return_status()

        deviceTypes = []
        i = 0
        for item in device_types:
            deviceTypes.append({})
            product_family = item.get("product_family")
            if product_family is not None:
                deviceTypes[i].update({"productFamily": product_family})
            else:
                self.msg = "The parameter 'product_family' is required for 'device_types' but not provided."
                self.status = "failed"
                return self.check_return_status()

            product_families_list = ["Cisco Cloud Services Platform", "Cisco Interfaces and Modules",
                                     "Content Networking", "Network Management", "NFV-ThirdParty Devices",
                                     "NFVIS", "Routers", "Security and VPN", "Storage Networking",
                                     "Switches and Hubs", "Voice and Telephony", "Wireless Controller"]
            if product_family not in product_families_list:
                self.msg = "The 'product_family should be in the following list {0}.".format(product_families_list)
                self.status = "failed"
                return self.check_return_status()

            product_series = item.get("product_series")
            if product_series is not None:
                deviceTypes[i].update({"productSeries": product_series})
            product_type = item.get("product_type")
            if product_type is not None:
                deviceTypes[i].update({"productType": product_type})
            i = i + 1

        return deviceTypes

    def get_template_info(self, template_params):
        """
        Store template params from the playbook for template processing in Cisco Catalyst Center.
        Check using check_return_status()

        Parameters:
            template_params (dict) - Playbook details containing template params information.

        Returns:
            templateParams (dict) - Organized template params parameters.
        """

        if template_params is None:
            return None

        templateParams = []
        i = 0
        self.log("Template params details: {0}".format(template_params), "DEBUG")
        for item in template_params:
            self.log("Template params items: {0}".format(item), "DEBUG")
            templateParams.append({})
            binding = item.get("binding")
            if binding is not None:
                templateParams[i].update({"binding": binding})

            custom_order = item.get("custom_order")
            if custom_order is not None:
                templateParams[i].update({"customOrder": custom_order})

            default_value = item.get("default_value")
            if default_value is not None:
                templateParams[i].update({"defaultValue": default_value})

            description = item.get("description")
            if description is not None:
                templateParams[i].update({"description": description})

            display_name = item.get("display_name")
            if display_name is not None:
                templateParams[i].update({"displayName": display_name})

            group = item.get("group")
            if group is not None:
                templateParams[i].update({"group": group})

            id = item.get("id")
            if id is not None:
                templateParams[i].update({"id": id})

            instruction_text = item.get("instruction_text")
            if instruction_text is not None:
                templateParams[i].update({"instructionText": instruction_text})

            key = item.get("key")
            if key is not None:
                templateParams[i].update({"key": key})

            not_param = item.get("not_param")
            if not_param is not None:
                templateParams[i].update({"notParam": not_param})

            order = item.get("order")
            if order is not None:
                templateParams[i].update({"order": order})

            param_array = item.get("param_array")
            if param_array is not None:
                templateParams[i].update({"paramArray": param_array})

            provider = item.get("provider")
            if provider is not None:
                templateParams[i].update({"provider": provider})

            parameter_name = item.get("parameter_name")
            if parameter_name is not None:
                templateParams[i].update({"parameterName": parameter_name})
            else:
                self.msg = "The parameter 'parameter_name' is required for 'template_params' but not provided."
                self.status = "failed"
                return self.check_return_status()

            data_type = item.get("data_type")
            datatypes = ["STRING", "INTEGER", "IPADDRESS", "MACADDRESS", "SECTIONDIVIDER"]
            if data_type is not None:
                templateParams[i].update({"dataType": data_type})
            else:
                self.msg = "dataType is required for the template_params."
                self.status = "failed"
                return self.check_return_status()
            if data_type not in datatypes:
                self.msg = "data_type under template_params should be in " + str(datatypes)
                self.status = "failed"
                return self.check_return_status()

            required = item.get("required")
            if required is not None:
                templateParams[i].update({"required": required})

            range = item.get("range")
            self.log("Template params range list: {0}".format(range), "DEBUG")
            if range is not None:
                templateParams[i].update({"range": []})
                _range = templateParams[i].get("range")
                self.log("Template params range: {0}".format(_range), "DEBUG")
                j = 0
                for value in range:
                    _range.append({})
                    id = value.get("id")
                    if id is not None:
                        _range[j].update({"id": id})
                    max_value = value.get("max_value")
                    if max_value is not None:
                        _range[j].update({"maxValue": max_value})
                    else:
                        self.msg = "The parameter 'max_value' is required for range under 'template_params' but not provided."
                        self.status = "failed"
                        return self.check_return_status()
                    min_value = value.get("min_value")
                    if min_value is not None:
                        _range[j].update({"minValue": min_value})
                    else:
                        self.msg = "The parameter 'min_value' is required for range under 'template_params' but not provided."
                        self.status = "failed"
                        return self.check_return_status()
                    j = j + 1

            self.log("Template params details: {0}".format(templateParams), "DEBUG")
            selection = item.get("selection")
            self.log("Template params selection: {0}".format(selection), "DEBUG")
            if selection is not None:
                templateParams[i].update({"selection": {}})
                _selection = templateParams[i].get("selection")
                id = selection.get("id")
                if id is not None:
                    _selection.update({"id": id})
                default_selected_values = selection.get("default_selected_values")
                if default_selected_values is not None:
                    _selection.update({"defaultSelectedValues": default_selected_values})
                selection_values = selection.get("selection_values")
                if selection_values is not None:
                    _selection.update({"selectionValues": selection_values})
                selection_type = selection.get("selection_type")
                if selection_type is not None:
                    _selection.update({"selectionType": selection_type})
            i = i + 1

        return templateParams

    def get_templates_details(self, name):
        """
        Get the template details from the template name provided in the playbook.

        Parameters:
            name (str) - Name of the template provided in the playbook.

        Returns:
            result (dict) - Template details for the given template name.
        """

        result = None
        items = self.dnac_apply['exec'](
            family="configuration_templates",
            function="get_templates_details",
            op_modifies=True,
            params={"name": name}
        )
        if items:
            result = items

        self.log("Received API response from 'get_templates_details': {0}".format(items), "DEBUG")
        return result

    def get_project_defined_template_details(self, project_name, template_name):
        """
        Get the template details from the template name provided in the playbook.
        Parameters:
            project_name (str) - Name of the project under which templates are associated.
            template_name (str) - Name of the template provided in the playbook.
        Returns:
            template_details (dict) - Template details for the given template name.
        """

        self.log("Starting to retrieve template details for project '{0}' and template '{1}'.".format(project_name, template_name), "INFO")
        template_details = None
        try:
            items = self.dnac_apply['exec'](
                family="configuration_templates",
                function="get_templates_details",
                op_modifies=True,
                params={
                    "project_name": project_name,
                    "name": template_name
                }
            )
            if items:
                template_details = items
                self.log("Received template details for '{0}': {1}".format(template_name, template_details), "DEBUG")
            else:
                self.log("No template details found for project '{0}' and template '{1}'.".format(project_name, template_name), "WARNING")

            self.log("Received API response from 'get_templates_details': {0}".format(template_details), "DEBUG")
        except Exception as e:
            self.log("Exception occurred while retrieving template details for '{0}': {1}".format(template_name, str(e)), "ERROR")

        return template_details

    def get_containing_templates(self, containing_templates):
        """
        Store tags from the playbook for template processing in Cisco Catalyst Center.
        Check using check_return_status()

        Parameters:
            containing_templates (dict) - Containing templates details.
            containing Template information.

        Returns:
            containingTemplates (dict) - Organized containing templates parameters.
        """

        if containing_templates is None:
            return None

        containingTemplates = []
        i = 0
        for item in containing_templates:
            containingTemplates.append({})
            _tags = item.get("tags")
            if _tags is not None:
                containingTemplates[i].update({"tags": self.get_tags(_tags)})

            composite = item.get("composite")
            if composite is not None:
                containingTemplates[i].update({"composite": composite})

            description = item.get("description")
            if description is not None:
                containingTemplates[i].update({"description": description})

            device_types = item.get("device_types")
            if device_types is not None:
                containingTemplates[i].update({
                    "deviceTypes": self.get_device_types(device_types)
                })

            name = item.get("name")
            if name is None:
                self.msg = "The parameter 'name' is required under 'containing_templates' but not provided."
                self.status = "failed"
                return self.check_return_status()

            containingTemplates[i].update({"name": name})

            project_name = item.get("project_name")
            if project_name is None:
                self.msg = "The parameter 'project_name' is required under 'containing_templates' but not provided."
                self.set_operation_result("failed", False, self.msg, "ERROR").check_return_status()
                return self

            template_details = self.get_project_defined_template_details(project_name, name).get("response")
            if not template_details:
                self.msg = "No template with the template name '{0}' or it is not versioned".format(name)
                self.status = "failed"
                return self.check_return_status()

            id = template_details[0].get("id")
            if id is not None:
                containingTemplates[i].update({"id": id})

            language = item.get("language")
            if language is None:
                self.msg = "The parameter 'language' is required under 'containing_templates' but not provided."
                self.status = "failed"
                return self.check_return_status()

            language_list = ["JINJA", "VELOCITY"]
            if language not in language_list:
                self.msg = "language under containing templates should be in " + str(language_list)
                self.status = "failed"
                return self.check_return_status()

            containingTemplates[i].update({"language": language})

            containingTemplates[i].update({"projectName": project_name})
            template_content = item.get("template_content")
            if template_content is not None:
                containingTemplates[i].update({"templateContent": template_content})

            template_params = item.get("template_params")
            if template_params is not None:
                containingTemplates[i].update({
                    "templateParams": self.get_template_info(template_params)
                })

            version = item.get("version")
            if version is not None:
                containingTemplates[i].update({"version": version})

            i += 1

        return containingTemplates

    def get_template_params(self, params):
        """
        Store template parameters from the playbook for template processing in Cisco Catalyst Center.

        Parameters:
            params (dict) - Playbook details containing Template information.

        Returns:
            temp_params (dict) - Organized template parameters.
        """

        self.log("Template params playbook details: {0}".format(params), "DEBUG")
        temp_params = {
            "tags": self.get_tags(params.get("template_tag")),
            "author": params.get("author"),
            "composite": params.get("composite"),
            "containingTemplates":
                self.get_containing_templates(params.get("containing_templates")),
            "customParamsOrder": params.get("custom_params_order"),
            "description": params.get("template_description"),
            "deviceTypes":
                self.get_device_types(params.get("device_types")),
            "id": params.get("id"),
            "softwareVersion": params.get("software_version"),
            "templateContent": params.get("template_content"),
            "templateParams":
                self.get_template_info(params.get("template_params")),
            "version": params.get("version"),
        }
        language = params.get("language")
        if not language:
            self.msg = "The parameter 'language' is required but not provided."
            self.status = "failed"
            return self.check_return_status()

        language = language.upper()
        language_list = ["JINJA", "VELOCITY"]
        if language not in language_list:
            self.msg = "language should be in '{0}'".format(language_list)
            self.status = "failed"
            return self.check_return_status()

        temp_params.update({"language": language})

        name = params.get("template_name")
        if not name:
            self.msg = "The parameter 'template_name' is required but not provided."
            self.status = "failed"
            return self.check_return_status()

        temp_params.update({"name": name})

        projectName = params.get("project_name")
        if not projectName:
            self.msg = "The parameter 'project_name' is required but not provided."
            self.status = "failed"
            return self.check_return_status()

        temp_params.update({"projectName": projectName})

        softwareType = params.get("software_type")
        if not softwareType:
            self.msg = "The parameter 'software_type' is required but not provided."
            self.status = "failed"
            return self.check_return_status()

        software_types_list = ["IOS", "IOS-XE", "IOS-XR", "NX-OS",
                               "Cisco Controller", "Wide Area Application Services",
                               "Adaptive Security Appliance", "NFV-OS", "Others"]
        if softwareType not in software_types_list:
            self.msg = "The 'software_type' should be in the following list {0}.".format(software_types_list)
            self.status = "failed"
            return self.check_return_status()

        temp_params.update({"softwareType": softwareType})

        if temp_params.get("composite") is True:
            failure_policy = params.get("failure_policy")
            failure_policy_list = ["ABORT_TARGET_ON_ERROR", None]
            if failure_policy not in failure_policy_list:
                self.msg = "The 'failure_policy' should be in the following list {0}.".format(failure_policy)
                self.status = "failed"
                return self

            temp_params.update({"failurePolicy": failure_policy})

        self.log("Formatted template params details: {0}".format(temp_params), "DEBUG")
        copy_temp_params = copy.deepcopy(temp_params)
        for item in copy_temp_params:
            if temp_params[item] is None:
                del temp_params[item]
        return temp_params

    def get_template(self, config):
        """
        Get the template needed for updation or creation.

        Parameters:
            config (dict) - Playbook details containing Template information.

        Returns:
            result (dict) - Template details for the given template ID.
        """

        result = None
        items = self.dnac_apply['exec'](
            family="configuration_templates",
            function="get_template_details",
            op_modifies=True,
            params={"template_id": config.get("templateId")}
        )
        if items:
            result = items

        self.log("Received API response from 'get_template_details': {0}".format(items), "DEBUG")
        self.result['response'][0].get("configurationTemplate").update({"items": items})
        return result

    def get_uncommitted_template_id(self, project_name, template_name):
        """
        Retrieves the ID of an uncommitted template from a specified project in the Cisco Catalyst Center.

        Args:
            self (object): An instance of the class used for interacting with Cisco Catalyst Center.
            project_name (str): The name of the project under which the template is located.
            template_name (str): The name of the template whose uncommitted ID is to be retrieved.
        Returns:
            str or None: The template ID if found, otherwise `None` if the template is not available or uncommitted.
        Description:
            This function queries the Cisco Catalyst Center for uncommitted templates within a specified project.
            It checks if the template list contains the specified `template_name` and if found, returns the associated
            `templateId`. If the template is not found, the function logs a warning message and returns `None`.
            The function is useful for identifying templates that are not yet committed, which can then be versioned
            or deployed. If the template is unavailable, an appropriate log message is recorded and the function
            exits early with `None`.
        """
        self.log("Retrieving uncommitted template ID for project '{0}' and template "
                 "'{1}'.".format(project_name, template_name), "INFO"
                 )
        template_id = None
        try:
            template_list = self.dnac_apply['exec'](
                family="configuration_templates",
                function="gets_the_templates_available",
                op_modifies=False,
                params={
                    "projectNames": project_name,
                    "un_committed": True
                },
            )
            self.log("Received Response from 'gets_the_templates_available' for 'project_name': '{0}' is {1}".format(project_name, template_list), "DEBUG")
            if not template_list:
                msg = (
                    "No uncommitted templates available under the project '{0}'. "
                    "Cannot commit or deploy the template '{1}' in device(s)."
                ).format(project_name, template_name)
                self.log(msg, "WARNING")
                return template_id

            for template in template_list:
                if template.get("name") == template_name:
                    template_id = template.get("templateId")
                    self.log("Found uncommitted template '{0}' with ID: '{1}'.".format(template_name, template_id), "INFO")
                    return template_id
            self.log("Template '{0}' not found in the uncommitted templates for project '{1}'.".format(template_name, project_name), "WARNING")
        except Exception as e:
            error_msg = (
                "Exception occurred while retrieving uncommitted template ID for project '{0}' and "
                "template '{1}': {2}."
            ).format(project_name, template_name, str(e))
            self.log(error_msg, "ERROR")
            self.msg = error_msg

        return template_id

    def versioned_given_template(self, project_name, template_name, template_id):
        """
        Versions (commits) a specified template in the Cisco Catalyst Center.

        Args:
            self (object): An instance of the class used for interacting with Cisco Catalyst Center.
            project_name (str): The name of the project under which the template resides.
            template_name (str): The name of the template to be versioned.
            template_id (str): The unique identifier of the template to be versioned.
        Returns:
            self (object): The instance of the class itself, with the operation result (success/failure) set accordingly.
        Description:
            This function handles the process of versioning or committing a template in the Cisco Catalyst Center.
            It constructs a request payload with versioning comments and template ID, and then calls the API to
            initiate the versioning task.
            The function returns the class instance for further chaining of operations.
        """

        self.log("Starting the versioning process for template '{0}' in project '{1}'.".format(template_name, project_name), "INFO")
        try:
            comments = (
                "Given template '{0}' under the project '{1}' versioned successfully."
            ).format(template_name, project_name)

            version_params = {
                "comments": comments,
                "templateId": template_id
            }
            self.log("Preparing to version template with parameters: {0}".format(version_params), "DEBUG")
            task_name = "version_template"
            task_id = self.get_taskid_post_api_call("configuration_templates", task_name, version_params)

            if not task_id:
                self.msg = "Unable to retrieve the task_id for the task '{0}'.".format(task_name)
                self.set_operation_result("failed", False, self.msg, "ERROR")
                return self

            success_msg = "Given template '{0}' versioned/committed successfully in the Cisco Catalyst Center.".format(template_name)
            self.get_task_status_from_tasks_by_id(task_id, task_name, success_msg)

        except Exception as e:
            self.msg = (
                "An exception occured while versioning the template '{0}' in the Cisco Catalyst "
                "Center: {1}"
            ).format(template_name, str(e))
            self.set_operation_result("failed", False, self.msg, "ERROR")

        return self

    def get_have_project(self, config):
        """
        Get the current project related information from Cisco Catalyst Center.

        Parameters:
            config (dict) - Playbook details containing Project information.

        Returns:
            template_available (list) - Current project information.
        """

        have_project = {}
        given_projectName = config.get("configuration_templates").get("project_name")
        template_available = None

        # Check if project exists.
        project_details = self.get_project_details(given_projectName)
        # Cisco Catalyst Center returns project details even if the substring matches.
        # Hence check the projectName retrieved from Cisco Catalyst Center.
        if not (project_details and isinstance(project_details, list)):
            self.log("Project: {0} not found, need to create new project in Cisco Catalyst Center"
                     .format(given_projectName), "INFO")
            return None

        fetched_projectName = project_details[0].get('name')
        if fetched_projectName != given_projectName:
            self.log("Project {0} provided is not exact match in Cisco Catalyst Center DB"
                     .format(given_projectName), "INFO")
            return None

        template_available = project_details[0].get('templates')
        have_project["project_found"] = True
        have_project["id"] = project_details[0].get("id")
        have_project["isDeletable"] = project_details[0].get("isDeletable")

        self.have_project = have_project
        return template_available

    def get_have_template(self, config, template_available):
        """
        Get the current template related information from Cisco Catalyst Center.

        Parameters:
            config (dict) - Playbook details containing Template information.
            template_available (list) -  Current project information.

        Returns:
            self
        """

        projectName = config.get("configuration_templates").get("project_name")
        templateName = config.get("configuration_templates").get("template_name")
        template = None
        have_template = {}

        have_template["isCommitPending"] = False
        have_template["template_found"] = False
        template_details = get_dict_result(template_available,
                                           "name",
                                           templateName)
        # Check if specified template in playbook is available
        if not template_details:
            self.log("Template {0} not found in project {1}"
                     .format(templateName, projectName), "INFO")
            self.msg = "Template : {0} missing, new template to be created".format(templateName)
            self.status = "success"
            return self

        config["templateId"] = template_details.get("id")
        have_template["id"] = template_details.get("id")
        project_name = config.get("configuration_templates").get("project_name")
        # Get available templates which are committed under the project
        template_list = self.dnac_apply['exec'](
            family="configuration_templates",
            function="gets_the_templates_available",
            op_modifies=True,
            params={
                "projectNames": projectName,
                "un_committed": True
            },
        )
        self.log("Received response from 'gets_the_templates_available' for project_name: '{0}' is {1}".format(
            project_name, template_list), "DEBUG")
        have_template["isCommitPending"] = True
        # This check will fail if specified template is there not committed in Cisco Catalyst Center
        if template_list and isinstance(template_list, list):
            template_info = get_dict_result(template_list,
                                            "name",
                                            templateName)
            if template_info:
                template = self.get_template(config)
                have_template["template"] = template
                have_template["isCommitPending"] = False
                have_template["template_found"] = template is not None \
                    and isinstance(template, dict)
                self.log("Template {0} is found and template "
                         "details are :{1}".format(templateName, str(template)), "INFO")

        # There are committed templates in the project but the
        # one specified in the playbook may not be committed
        self.log("Commit pending for template name {0}"
                 " is {1}".format(templateName, have_template.get('isCommitPending')), "INFO")

        self.have_template = have_template
        self.msg = "Successfully collected all template parameters from Cisco Catalyst Center for comparison"
        self.status = "success"
        return self

    def get_have(self, config):
        """
        Get the current project and template details from Cisco Catalyst Center.

        Parameters:
            config (dict) - Playbook details containing Project/Template information.

        Returns:
            self
        """
        have = {}
        configuration_templates = config.get("configuration_templates")
        if configuration_templates:
            if not configuration_templates.get("project_name"):
                self.msg = "The parameter 'project_name' is required but not provided."
                self.status = "failed"
                return self
            template_available = self.get_have_project(config)
            if template_available:
                self.get_have_template(config, template_available)

        deploy_temp_details = config.get("deploy_template")
        if deploy_temp_details:
            template_name = deploy_temp_details.get("template_name")
            project_name = deploy_temp_details.get("project_name")
            self.log("Fetching template details for '{0}' under project '{1}'.".format(template_name, project_name), "INFO")
            temp_details = self.get_project_defined_template_details(project_name, template_name).get("response")

            if temp_details:
                self.log("Given template '{0}' is already committed in the Catalyst Center.".format(template_name), "INFO")
                have["temp_id"] = temp_details[0].get("id")

                self.log("Successfully collected the details for the template '{0}' from the "
                         "Cisco Catalyst Center.".format(template_name), "INFO"
                         )
            else:
                self.log("No details found for template '{0}' under project '{1}'.".format(template_name, project_name), "WARNING")

            self.have = have

        self.msg = "Successfully collected all project and template \
                    parameters from Cisco Catalyst Center for comparison"
        self.status = "success"
        return self

    def get_project_details(self, projectName):
        """
        Get the details of specific project name provided.

        Parameters:
            projectName (str) - Project Name

        Returns:
            items (dict) - Project details with given project name.
        """
        self.log("Initializing retrival of project details for project: {0}".format(projectName), "DEBUG")
        ccc_version = self.get_ccc_version()

        if self.compare_dnac_versions(ccc_version, "2.3.7.9") < 0:
            self.log("Retrieving project details for project: {0} when catalyst version is less than 2.3.7.9".format(projectName), "DEBUG")

            items = self.dnac_apply['exec'](
                family="configuration_templates",
                function='get_projects',
                op_modifies=True,
                params={"name": projectName},
            )

            self.log("Received Response from get_projects for project: {0} when catalyst version is less than 2.3.7.9: {1}".format(projectName, items), "DEBUG")
        else:
            self.log("Retrieving project details for project: {0} when catalyst version is greater than or equal to 2.3.7.9".format(projectName), "DEBUG")
            items = self.dnac_apply['exec'](
                family="configuration_templates",
                function='get_projects_details_v2',
                op_modifies=True,
                params={"name": projectName},
            )

            self.log("Received Response from get_projects for project: {0} when catalyst version is greater than or equal to 2.3.7.9: {1}".format(
                projectName, items), "DEBUG")
            items = items["response"]

        self.log("Retrieved project details for project '{0}' are {1}".format(projectName, items), "DEBUG")
        return items

    def get_want(self, config):
        """
        Get all the template and project related information from playbook
        that is needed to be created in Cisco Catalyst Center.

        Parameters:
            config (dict) - Playbook details.

        Returns:
            self
        """

        want = {}
        configuration_templates = config.get("configuration_templates")
        self.log("Playbook details: {0}".format(config), "INFO")
        if configuration_templates:
            template_params = self.get_template_params(configuration_templates)
            project_params = self.get_project_params(configuration_templates)
            version_comments = configuration_templates.get("version_description")

            if self.params.get("state") == "merged":
                self.update_mandatory_parameters(template_params)

            want["template_params"] = template_params
            want["project_params"] = project_params
            want["comments"] = version_comments

        deploy_temp_details = config.get("deploy_template")
        if deploy_temp_details:
            project_name = deploy_temp_details.get("project_name")
            if not project_name:
                self.msg = (
                    "To Deploy the template in the devices, parameter 'project_name' "
                    "must be given in the playboook."
                )
                self.set_operation_result("failed", False, self.msg, "ERROR")
                return self

            self.log("Project name '{0}' found in the playbook.".format(project_name), "INFO")
            template_name = deploy_temp_details.get("template_name")
            if not template_name:
                self.msg = (
                    "To Deploy the template in the devices, parameter 'template_name' "
                    "must be given in the playboook."
                )
                self.set_operation_result("failed", False, self.msg, "ERROR")
                return self

            self.log("Template name '{0}' found in the playbook.".format(template_name), "INFO")
            device_details = deploy_temp_details.get("device_details")
            site_provisioning_details = deploy_temp_details.get("site_provisioning_details")

            if not (device_details or site_provisioning_details):
                self.msg = (
                    "Either give the parameter 'device_details' or 'site_provisioning_details' "
                    "in the playbook to fetch the device ids and proceed for the deployment of template {0}."
                ).format(template_name)
                self.set_operation_result("failed", False, self.msg, "ERROR")
                return self

            self.log("Proceeding with deployment details for template '{0}'.".format(template_name), "INFO")
            want["deploy_tempate"] = deploy_temp_details

        self.want = want
        self.msg = "Successfully collected all parameters from playbook " + \
                   "for comparison"
        self.status = "success"
        return self

    def create_project_or_template(self, is_create_project=False):
        """
        Call Cisco Catalyst Center API to create project or template based on the input provided.

        Parameters:
            is_create_project (bool) - Default value is False.

        Returns:
            creation_id (str) - Project Id.
            created (str) - True if Project created, else False.
        """

        creation_id = None
        created = False
        self.log("Desired State (want): {0}".format(self.want), "INFO")
        template_params = self.want.get("template_params")
        project_params = self.want.get("project_params")

        if is_create_project:
            params_key = project_params
            name = "project: {0}".format(project_params.get('name'))
            validation_string = "Successfully created project"
            creation_value = "create_project"
        else:
            params_key = template_params
            name = "template: {0}".format(template_params.get('name'))
            validation_string = "Successfully created template"
            creation_value = "create_template"

        response = self.dnac_apply['exec'](
            family="configuration_templates",
            function=creation_value,
            op_modifies=True,
            params=params_key,
        )
        if not isinstance(response, dict):
            self.log("Response of '{0}' is not in dictionary format."
                     .format(creation_value), "CRITICAL")
            return creation_id, created

        task_id = response.get("response").get("taskId")
        if not task_id:
            self.log("Task id {0} not found for '{1}'.".format(task_id, creation_value), "CRITICAL")
            return creation_id, created

        while not created:
            task_details = self.get_task_details(task_id)
            if not task_details:
                self.log("Failed to get task details of '{0}' for taskid: {1}"
                         .format(creation_value, task_id), "CRITICAL")
                return creation_id, created

            self.log("Task details for {0}: {1}".format(creation_value, task_details), "DEBUG")
            if task_details.get("isError"):
                self.log("Error occurred for '{0}' with taskid: {1}"
                         .format(creation_value, task_id), "ERROR")
                return task_id, created

            if validation_string not in task_details.get("progress"):
                self.log("'{0}' progress set to {1} for taskid: {2}"
                         .format(creation_value, task_details.get('progress'), task_id), "DEBUG")
                continue

            task_details_data = task_details.get("data")
            value = self.check_string_dictionary(task_details_data)
            if value is None:
                creation_id = task_details.get("data")
            else:
                creation_id = value.get("templateId")
            if not creation_id:
                self.log("Export data is not found for '{0}' with taskid : {1}"
                         .format(creation_value, task_id), "DEBUG")
                continue

            created = True
            if is_create_project:
                # ProjectId is required for creating a new template.
                # Store it with other template parameters.
                template_params["projectId"] = creation_id
                template_params["project_id"] = creation_id

        self.result['changed'] = True
        self.msg = "{0} created successfully with id {1}".format(name, creation_id)
        self.result['response'][0].get("configurationTemplate")['msg'] = self.msg
        self.log("New {0} created with id {1}".format(name, creation_id), "DEBUG")
        return creation_id, created

    def requires_update(self):
        """
        Check if the template config given requires update.

        Parameters:
            self - Current object.

        Returns:
            bool - True if any parameter specified in obj_params differs between
            current_obj and requested_obj, indicating that an update is required.
            False if all specified parameters are equal.
        """

        if self.have_template.get("isCommitPending"):
            self.log("Template '{0}' is in saved state and needs to be updated and committed."
                     .format(self.have_template.get("template").get("name")), "DEBUG")
            return True

        current_obj = self.have_template.get("template")
        requested_obj = self.want.get("template_params")
        self.log("Current State (have): {0}".format(current_obj), "INFO")
        self.log("Desired State (want): {0}".format(requested_obj), "INFO")
        obj_params = [
            ("tags", "tags", ""),
            ("author", "author", ""),
            ("composite", "composite", False),
            ("containingTemplates", "containingTemplates", []),
            ("customParamsOrder", "customParamsOrder", False),
            ("description", "description", ""),
            ("deviceTypes", "deviceTypes", []),
            ("failurePolicy", "failurePolicy", ""),
            ("id", "id", ""),
            ("language", "language", "VELOCITY"),
            ("name", "name", ""),
            ("projectName", "projectName", ""),
            ("softwareType", "softwareType", ""),
            ("softwareVersion", "softwareVersion", ""),
            ("templateContent", "templateContent", ""),
            ("templateParams", "templateParams", []),
            ("version", "version", ""),
        ]

        return any(not dnac_compare_equality(current_obj.get(dnac_param, default),
                                             requested_obj.get(ansible_param))
                   for (dnac_param, ansible_param, default) in obj_params)

    def update_mandatory_parameters(self, template_params):
        """
        Update parameters which are required for creating a template.

        Parameters:
            template_params (dict) - Template information.

        Returns:
            None
        """

        # Mandate fields required for creating a new template.
        # Store it with other template parameters.
        template_params["projectId"] = self.have_project.get("id")
        template_params["project_id"] = self.have_project.get("id")
        # Update language,deviceTypes and softwareType if not provided for existing template.
        if not template_params.get("language"):
            template_params["language"] = self.have_template.get('template') \
                .get('language')
        if not template_params.get("deviceTypes"):
            template_params["deviceTypes"] = self.have_template.get('template') \
                .get('deviceTypes')
        if not template_params.get("softwareType"):
            template_params["softwareType"] = self.have_template.get('template') \
                .get('softwareType')

    def validate_input_merge(self, template_exists):
        """
        Validate input after getting all the parameters from Cisco Catalyst Center.
        "If mandate like deviceTypes, softwareType and language "
        "already present in Cisco Catalyst Center for a template."
        "It is not required to be provided in playbook, "
        "but if it is new creation error will be thrown to provide these fields.

        Parameters:
            template_exists (bool) - True if template exists, else False.

        Returns:
            None
        """

        template_params = self.want.get("template_params")
        language = template_params.get("language").upper()
        if language:
            if language not in self.accepted_languages:
                self.msg = "Invalid value language {0} ." \
                           "Accepted language values are {1}" \
                           .format(self.accepted_languages, language)
                self.status = "failed"
                return self
        else:
            template_params["language"] = "JINJA"

        if not template_exists:
            if not template_params.get("deviceTypes") \
               or not template_params.get("softwareType"):
                self.msg = "DeviceTypes and SoftwareType are required arguments to create Templates"
                self.status = "failed"
                return self

        self.msg = "Input validated for merging"
        self.status = "success"
        return self

    def get_export_template_values(self, export_values):
        """
        Get the export template values from the details provided by the playbook.

        Parameters:
            export_values (bool) - All the template available under the project.

        Returns:
            self
        """

        all_project_details = self.dnac._exec(
            family="configuration_templates",
            function='get_projects_details_v2'
        )
        self.log("Received response from 'get_projects_details_v2' is {0}".format(all_project_details), "DEBUG")
        all_project_details = all_project_details.get("response")
        for values in export_values:
            project_name = values.get("project_name")
            self.log("Project name for export template: {0}".format(project_name), "DEBUG")
            self.log("Template details: {0}".format(all_project_details), "DEBUG")
            project_details = get_dict_result(all_project_details,
                                              "name",
                                              project_name)
            if not project_details:
                self.msg = (
                    "There are no projects with the given project name '{project_name}'."
                    .format(project_name=project_name)
                )
                self.status = "failed"
                return self

            all_template_details = project_details.get("templates")
            if not all_template_details:
                self.msg = (
                    "There are no templates associated with the given project name '{project_name}'."
                    .format(project_name=project_name)
                )
                self.status = "failed"
                return self

            self.log("Template details under the project name {0}: {1}"
                     .format(project_name, all_template_details), "DEBUG")
            template_name = values.get("template_name")
            template_details = get_dict_result(all_template_details,
                                               "name",
                                               template_name)
            self.log("Template details with template name {0}: {1}"
                     .format(template_name, template_details), "DEBUG")
            if template_details is None:
                self.msg = "Invalid 'project_name' and 'template_name' in export templates."
                self.status = "failed"
                return self
            self.export_template.append(template_details.get("id"))

        self.msg = "Successfully collected the export template IDs"
        self.status = "success"
        return self

    def commit_the_template(self, template_id, template_name):
        """
        Commits (versions) a given configuration template in Cisco Catalyst Center.

        Args:
            template_id (str): The UUID of the configuration template to be committed.
            template_name (str): The human-readable name of the template (used for logging and messaging).

        Returns:
            object: Returns the current instance (`self`) with updated result and status fields.

        Description:
            This method commits a configuration template by versioning it through the
            `version_template` API call. It uses optional comments from `self.want` as versioning metadata.
            Upon successful API execution, it retrieves the associated task ID and fetches detailed
            task information. The method updates the `self.result` dictionary with the response and a
            commit confirmation message. Logging is performed at key steps for traceability,
            and proper error handling ensures robustness in case of missing task IDs or API failures.
        """

        self.log("Committing the template '{0}' with ID '{1}'.".format(template_name, template_id), "INFO")
        version_params = {
            "comments": self.want.get("comments"),
            "templateId": template_id
        }
        self.log("Versioning parameters for template '{0}': {1}".format(template_name, version_params), "DEBUG")
        response = self.dnac_apply['exec'](
            family="configuration_templates",
            function="version_template",
            op_modifies=True,
            params=version_params
        )
        task_id = response.get("response").get("taskId")
        if not task_id:
            self.msg = "Unable to retrieve the task_id for the template '{0}'.".format(template_name)
            self.set_operation_result("failed", False, self.msg, "ERROR").check_return_status()

        self.log("Task ID for versioning the template '{0}': {1}".format(template_name, task_id), "DEBUG")
        task_details = self.get_task_details(task_id)
        self.result['changed'] = True
        self.msg = "Given template '{0}' committed successfully in the Cisco Catalyst Center.".format(template_name)
        self.result['response'][0].get("configurationTemplate")['msg'] = self.msg
        self.log("Task details for 'version_template': {0}".format(task_details), "DEBUG")
        self.result['response'][0].get("configurationTemplate")['response'] = task_details if task_details else response

        if not self.result['response'][0].get("configurationTemplate").get('msg'):
            self.msg = "Error while versioning the template '{0}'.".format(template_name)
            self.status = "failed"
            return self

        return self

    def get_template_commit_status(self, template_id, name):
        """
        Checks whether a given configuration template is committed in Cisco Catalyst Center.

        Args:
            self (object): An instance of the class used for interacting with Cisco Catalyst Center.
            template_id (str): The UUID of the configuration template to check.
            name (str): The name of the configuration template (used for logging purposes).

        Returns:
            bool: Returns True if the template is not committed (uncommitted),
                  and False if it is already committed.

        Description:
            This method verifies the commit status of a configuration template by calling the
            'gets_the_templates_available' API with the `un_committed` parameter set to True.
            If the template is not found in the uncommitted list, it is considered committed.
            Logs are generated for debugging and audit purposes. Any exceptions are caught and
            logged without halting execution.
        """

        is_temp_uncommit = True
        try:
            response = self.dnac_apply['exec'](
                family="configuration_templates",
                function="gets_the_templates_available",
                op_modifies=False,
                params={
                    "id": template_id,
                    "un_committed": True
                },
            )
            self.log("Received Response from 'gets_the_templates_available' for 'tempate': '{0}' is {1}".format(name, response), "DEBUG")
            if not response:
                self.log("Given template '{0}' is already committed in the Cisco Catalyst Center.".format(name), "INFO")
                is_temp_uncommit = False
                return is_temp_uncommit

            self.log("Given template '{0}' is not committed in the Cisco Catalyst Center.".format(name), "INFO")
        except Exception as e:
            self.msg = (
                "An exception occurred while retrieving the commit status for template '{0}': {1}"
                .format(name, str(e))
            )
            self.set_operation_result("failed", False, self.msg, "ERROR")

        return is_temp_uncommit

    def update_configuration_templates(self, config, configuration_templates):
        """
        Update/Create templates and projects in CCC with fields provided in Cisco Catalyst Center.

        Parameters:
            config (dict) - Playbook details containing the template, export, import and deploy templates details
            configuration_templates (dict) - Playbook details containing template information.

        Returns:
            self
        """

        is_project_found = self.have_project.get("project_found")
        if not is_project_found:
            project_id, project_created = \
                self.create_project_or_template(is_create_project=True)
            if not project_created:
                self.status = "failed"
                self.msg = "Project creation failed"
                return self

            self.log("project created with projectId: {0}".format(project_id), "DEBUG")

        is_template_found = self.have_template.get("template_found")
        template_params = self.want.get("template_params")
        self.log("Desired template details: {0}".format(template_params), "DEBUG")
        self.log("Current template details: {0}".format(self.have_template), "DEBUG")
        template_id = None
        self.validate_input_merge(is_template_found).check_return_status()
        if is_template_found:
            current_template_name = self.want.get("template_params").get("name")
            new_template_name = configuration_templates.get("new_template_name")
            template_id = self.have_template.get("id")
            if new_template_name:
                self.log(
                    "User provided 'new_template_name' field. Attempting to change the template name "
                    "from '{template_name}' to '{new_template_name}'."
                    .format(template_name=current_template_name, new_template_name=new_template_name), "INFO"
                )
                project_name = configuration_templates.get("project_name")
                self.log(
                    "Checking if template '{new_template_name}' already exists in project '{project_name}'."
                    .format(new_template_name=new_template_name, project_name=project_name), "DEBUG"
                )
                template_response = self.get_project_defined_template_details(project_name, new_template_name)
                if template_response is None:
                    self.msg = (
                        "The response of the API 'get_templates_details' for checking template existence is None."
                    )
                    self.log(str(self.msg), "WARNING")
                    self.status = "failed"
                    return self
                else:
                    template_response = template_response.get("response")

                if template_response:
                    self.msg = (
                        "Cannot update template name from '{current_template_name}' to '{new_template_name}' "
                        "in project '{project_name}', as a template with the new name already exists in Cisco Catalyst Center."
                        .format(current_template_name=current_template_name, new_template_name=new_template_name, project_name=project_name)
                    )
                    self.log(str(self.msg), "ERROR")
                    self.status = "failed"
                    return self

                self.log(
                    "Updating template name from '{current_template_name}' to '{new_template_name}'."
                    .format(current_template_name=current_template_name, new_template_name=new_template_name), "INFO"
                )
                template_params.update({"name": new_template_name})
                self.want.get("template_params").update({"name": new_template_name})
                config.get("configuration_templates").update({"template_name": new_template_name})

            if not self.requires_update():
                # Template does not need update
                self.result['response'][0].get("configurationTemplate").update({
                    'response': self.have_template.get("template"),
                    'msg': "Template does not need update"
                })
                is_template_un_committed = self.get_template_commit_status(template_id, current_template_name)
                # Check whether the above template is committed or not
                is_commit = configuration_templates.get("commit", True)
                if is_commit and is_template_un_committed:
                    self.commit_the_template(template_id, current_template_name)
                    self.log("Template '{0}' committed successfully in the Cisco Catalyst Center.".format(current_template_name), "INFO")
                return self

            template_id = self.have_template.get("id")
            template_params.update({"id": template_id})
            self.log("Current State (have): {0}".format(self.have_template), "INFO")
            self.log("Desired State (want): {0}".format(self.want), "INFO")
<<<<<<< HEAD

=======
>>>>>>> d93cbab7
            task_name = "update_template"
            parameters = template_params
            current_response = copy.deepcopy(self.result['response'])
            task_id = self.get_taskid_post_api_call("configuration_templates", task_name, parameters)
            template_name = self.want.get("template_params").get("name")
            if not task_id:
                self.msg = "Unable to retrieve the task_id for the task '{0}' for the template: '{1}'.".format(
                    task_name, template_name
                )
                self.set_operation_result(
                    "failed", False, self.msg, "ERROR"
                ).check_return_status()
                return self

            success_msg = "Successfully updated the configuration template '{0}' in Cisco Catalyst Center".format(template_name)
            self.get_task_status_from_tasks_by_id(task_id, task_name, success_msg)
            self.result['response'] = copy.deepcopy(current_response)
            self.log("Updating existing template '{0}'."
                     .format(self.have_template.get("template").get("name")), "INFO")

        else:
            if not template_params.get("name"):
                self.msg = "missing required arguments: template_name"
                self.status = "failed"
                return self
            template_id, template_updated = self.create_project_or_template()

        is_commit = configuration_templates.get("commit", True)
        if is_commit:
            name = self.want.get("template_params").get("name")
            self.commit_the_template(template_id, name)
            self.log("Template '{0}' committed successfully in the Cisco Catalyst Center.".format(name), "INFO")

        return self

    def handle_export(self, export):
        """
        Export templates and projects in CCC with fields provided in Cisco Catalyst Center.

        Parameters:
            export (dict) - Playbook details containing export project/template information.

        Returns:
            self
        """

        export_project = export.get("project")
        self.log("Export project playbook details: {0}"
                 .format(export_project), "DEBUG")
        ccc_version = self.get_ccc_version()
        if export_project:
            if self.compare_dnac_versions(ccc_version, "2.3.7.9") < 0:
                self.log("Exporting project details when catalyst version is less than 2.3.7.9", "DEBUG")
                function_name = "export_projects"
            else:
                self.log("Exporting project details when catalyst version is greater than or equal to 2.3.7.9", "DEBUG")
                function_name = "exports_the_projects_for_a_given_criteria_v1"

            response = self.dnac._exec(
                family="configuration_templates",
                function=function_name,
                op_modifies=True,
                params={
                    "payload": export_project,
                },
            )

            validation_string = "successfully exported project"
            self.check_task_response_status(response,
                                            validation_string,
                                            "export_projects",
                                            True).check_return_status()
            self.result['response'][1].get("export").get("response").update({"exportProject": self.msg})

        export_values = export.get("template")
        if export_values:
            self.get_export_template_values(export_values).check_return_status()
            self.log("Exporting template playbook details: {0}"
                     .format(self.export_template), "DEBUG")
            response = self.dnac._exec(
                family="configuration_templates",
                function='export_templates',
                op_modifies=True,
                params={
                    "payload": self.export_template,
                },
            )
            validation_string = "successfully exported template"
            self.check_task_response_status(response,
                                            validation_string,
                                            "export_templates",
                                            True).check_return_status()
            self.result['response'][1].get("export").get("response").update({"exportTemplate": self.msg})

        return self

    def handle_import(self, _import):
        """
        Import templates and projects in CCC with fields provided in Cisco Catalyst Center.

        Parameters:
            _import (dict) - Playbook details containing import project/template information.

        Returns:
            self
        """

        _import_project = _import.get("project")
        if _import_project:
            do_version = _import_project.get("do_version")
            if not do_version:
                do_version = False

            payload = _import.get("project").get("payload")
            project_file = _import.get("project").get("project_file")
            if not (payload or project_file):
                self.msg = "Required parameter 'payload' or 'project_file' is not found under import project"
                self.status = "failed"
                return self

            final_payload = []
            if project_file:
                is_path_exists = self.is_path_exists(project_file)
                if not is_path_exists:
                    self.msg = "Import project file path '{0}' does not exist.".format(project_file)
                    self.status = "failed"
                    return self

                is_json = self.is_json(project_file)
                if not is_json:
                    self.msg = "Import project file '{0}' is not in JSON format".format(project_file)
                    self.status = "failed"
                    return self
                try:
                    with open(project_file, 'r') as file:
                        json_data = file.read()
                    json_project = json.loads(json_data)
                    final_payload = json_project
                except Exception as msg:
                    self.msg = "An unexpected error occurred while processing the file '{0}': {1}".format(project_file, msg)
                    self.status = "failed"
                    return self
            elif payload:
                for item in payload:
                    response = self.get_project_details(item.get("name"))
                    if response == []:
                        final_payload.append(item)

            if final_payload != []:
                _import_project = {
                    "do_version": do_version,
                    "payload": final_payload,
                }
                self.log("Importing project details from the playbook: {0}"
                         .format(_import_project), "DEBUG")
                if _import_project:
                    response = self.dnac._exec(
                        family="configuration_templates",
                        function='imports_the_projects_provided',
                        op_modifies=True,
                        params=_import_project,
                    )
                    validation_string = "successfully imported project"
                    self.check_task_response_status(response, validation_string, "imports_the_projects_provided").check_return_status()
                    self.result['response'][2].get("import").get("response").update({"importProject": "Successfully imported the project(s)."})
            else:
                self.msg = "Projects '{0}' already available.".format(payload)
                self.result['response'][2].get("import").get("response").update({
                    "importProject": "Projects '{0}' already available.".format(payload)
                })

        _import_template = _import.get("template")
        if _import_template:
            do_version = _import_template.get("do_version")
            if not do_version:
                do_version = False

            project_name = _import_template.get("project_name")
            if not _import_template.get("project_name"):
                self.msg = "Required parameter project_name is not found under import template"
                self.status = "failed"
                return self

            is_project_exists = self.get_project_details(project_name)
            if not is_project_exists:
                self.msg = "Project '{0}' is not found.".format(project_name)
                self.status = "failed"
                return self

            payload = _import_template.get("payload")
            template_file = _import_template.get("template_file")
            if not (payload or template_file):
                self.msg = "Required parameter 'payload' or 'template_file' is not found under import template"
                self.status = "failed"
                return self

            final_payload = None
            if template_file:
                is_path_exists = self.is_path_exists(template_file)
                if not is_path_exists:
                    self.msg = "Import template file path '{0}' does not exist.".format(template_file)
                    self.status = "failed"
                    return self

                is_json = self.is_json(template_file)
                if not is_json:
                    self.msg = "Import template file '{0}' is not in JSON format".format(template_file)
                    self.status = "failed"
                    return self
                try:
                    with open(template_file, 'r') as file:
                        json_data = file.read()
                    json_template = json.loads(json_data)
                    final_payload = json_template
                except Exception as msg:
                    self.msg = "An unexpected error occurred while processing the file '{0}': {1}".format(template_file, msg)
                    self.status = "failed"
                    return self

            elif payload:
                final_payload = []
                for item in payload:
                    final_payload.append(self.get_template_params(item))
            import_template = {
                "do_version": do_version,
                "project_name": project_name,
                "payload": final_payload,
            }
            self.log("Import template details from the playbook: {0}"
                     .format(import_template), "DEBUG")
            global_project_name = import_template.get("project_name")
            for item in import_template.get("payload"):
                template_project_name = item.get("projectName")
                if template_project_name is not None and \
                        global_project_name != template_project_name:
                    self.msg = "Template '{0}' under the the 'Import Template' should have project_name as {1}" \
                               .format(item.get("name"), global_project_name)
                    self.log(str(self.msg), "ERROR")
                    self.status = "failed"
                    return self

            if _import_template:
                response = self.dnac._exec(
                    family="configuration_templates",
                    function='imports_the_templates_provided',
                    op_modifies=True,
                    params=import_template
                )
                validation_string = "successfully imported template"
                self.check_task_response_status(response, validation_string, "imports_the_templates_provided").check_return_status()
                self.result['response'][2].get("import").get("response") \
                    .update({"importTemplate": "Successfully imported the templates"})

        return self

    def filter_devices_with_family_role(self, site_assign_device_ids, device_family=None, device_role=None):
        """
        Filters devices based on their family and role from a list of site-assigned device IDs.

        Args:
            self (object): An instance of the class interacting with Cisco Catalyst Center.
            site_assign_device_ids (list): A list of device IDs (strings) assigned to a site that need to be filtered.
            device_family (str, optional): The family of devices to filter by (e.g., 'Switches and Hubs'). If None,
                this filter is not applied. Defaults to None.
            device_role (str, optional): The role of the devices to filter by (e.g., 'ACCESS', 'CORE'). If None,
                this filter is not applied. Defaults to None.
        Returns:
            list (str): A list of filtered device IDs (strings) that belong to the specified device family and role.
            If no matching devices are found, the list will be empty.
        Description:
            This function filters a list of device IDs based on the specified `device_family` and `device_role` by querying
            the Cisco Catalyst Center API. It iterates over each device ID, checking if the device belongs to the specified
            family and has the desired role. Devices that match the criteria are added to the `filtered_device_list`.
            If a device does not match the criteria or no response is received from the API, the function logs an
            informational message and skips that device. In the event of an error during the API call, it logs the error
            message and continues processing the remaining devices.
            The function returns the list of devices that meet the filtering criteria.
        """

        filtered_device_list = []
        self.log("Filtering devices from the provided site-assigned device IDs: {0},  device_family='{1}', "
                 "and device_role='{2}'".format(site_assign_device_ids, device_family, device_role), "DEBUG"
                 )

        for device_id in site_assign_device_ids:
            try:
                self.log("Processing device ID: {0}".format(device_id), "DEBUG")
                response = self.dnac._exec(
                    family="devices",
                    function='get_device_list',
                    op_modifies=True,
                    params={
                        "family": device_family,
                        "id": device_id,
                        "role": device_role
                    }
                )
                self.log("Received response from get_device_list for device_family: {0}, device_id: {1}, device_role: {2} is {3}".format(
                    device_family, device_id, device_role, response), "DEBUG")
                if response and "response" in response:
                    response_data = response.get("response")
                else:
                    self.log("No valid response for device with ID '{0}'.".format(device_id), "INFO")
                    continue

                if not response_data:
                    self.log(
                        "Device with ID '{0}' does not match family '{1}' or role '{2}'.".format(device_id, device_family, device_role),
                        "INFO"
                    )
                    continue

                self.log("Device with ID '{0}' matches the criteria.".format(device_id), "DEBUG")
                filtered_device_list.append(device_id)

            except Exception as e:
                error_message = "Error while getting the response of device from Cisco Catalyst Center: {0}".format(str(e))
                self.log(error_message, "CRITICAL")
                continue
        self.log("Completed filtering. Filtered devices: {0}".format(filtered_device_list), "DEBUG")

        return filtered_device_list

    def get_latest_template_version_id(self, template_id, template_name, version=None):
        """
        Fetches the latest version ID of a specified template from the Cisco Catalyst Center.

        Args:
            self (object): An instance of the class interacting with Cisco Catalyst Center.
            template_id (str): The unique identifier of the template to retrieve its versions.
            template_name (str): The name of the template for logging and reference purposes.
        Returns:
            str: The ID of the latest version of the template if available; otherwise, returns None.
        Description:
            This method calls the Cisco Catalyst Center API to fetch all versions of the specified template.
            It selects the version with the most recent timestamp and retrieves its version ID.
            If no versions are available or an error occurs during the API call, appropriate logs are generated.
        """
        version_temp_id = None
        self.log(
            "Fetching the latest version ID for template '{0}' using template_id '{1}'.".format(
                template_name, template_id), "DEBUG"
        )

        try:
            response = self.dnac._exec(
                family="configuration_templates",
                function='get_template_versions',
                op_modifies=True,
                params={
                    "template_id": template_id,
                }
            )
            self.log("Received Response for 'get_template_versions' for template_name: {0} is {1}".format(template_name, response), "DEBUG")
            response = response.get("response")

            if not response or not isinstance(response, list):
                self.log(
                    "No version information found for template '{0}' in Cisco Catalyst Center.".format(template_name), "INFO"
                )
                return version_temp_id

            self.log(
                "Successfully retrieved version information for template '{0}'.".format(template_name), "DEBUG"
            )
            if not version:
                version_temp_id = response.get("versionId")
                self.log(
                    "Identified the latest version for template '{0}'. Version ID: {1}".format(
                        template_name, version_temp_id), "DEBUG"
                )
                return version_temp_id

            self.log(
                "Searching for specific version '{0}' in the template '{1}'.".format(version, template_name), "DEBUG"
            )
            for temp_details in response:
                if temp_details.get("version") == version:
                    version_temp_id = temp_details.get("versionId")
                    self.log(
                        "Identified the version '{0}' for template '{1}'. Version ID: {2}".format(
                            version, template_name, version_temp_id), "DEBUG"
                    )
                    return version_temp_id

            self.log(
                "Given Version '{0}' not found for template '{1}'.".format(version, template_name), "WARNING"
            )

        except Exception as e:
            error_message = "Error while getting the latest version id for the template '{0}': '{1}'".format(template_name, str(e))
            self.log(error_message, "CRITICAL")
        self.log(
            "Returning latest version ID '{0}' for template '{1}'.".format(version_temp_id, template_name), "DEBUG"
        )

        return version_temp_id

    def get_device_hostname_from_device_id(self, device_id):
        """
        Retrieves the hostname of a network device using its device UUID.

        Args:
            self (object): An instance of the class interacting with Cisco Catalyst Center.
            device_id (str): UUID of the network device for which the hostname is to be fetched.

        Returns:
            str or None: The hostname of the device if found; otherwise, returns None.

        Description:
            This method fetches the hostname of a specific network device by invoking the
            `get_device_list` API function with the device UUID as a parameter. It parses the
            response to extract the hostname. Logs are maintained for traceability, and exceptions
            are properly handled to avoid runtime failures in case of API errors or invalid inputs.
        """

        device_hostname = None
        self.log("Fetching device hostname for device_id: {0}".format(device_id), "INFO")
        try:
            response = self.dnac._exec(
                family="devices",
                function='get_device_list',
                op_modifies=True,
                params={"id": device_id}
            )
            self.log("Received API response for 'get_device_list' for device {0}: {1}".format(device_id, str(response)), "DEBUG")
            response = response.get("response")
            if not response:
                self.log("No device found with ID: {0}".format(device_id), "WARNING")
                return None

            device_hostname = response[0].get("hostname")
            self.log("Device hostname for device_id '{0}' is '{1}'.".format(device_id, device_hostname), "INFO")

        except Exception as e:
            self.msg = "Exception occurred while fetching device hostname for device_id '{0}': {1}".format(device_id, str(e))
            self.set_operation_result("failed", False, self.msg, "ERROR").check_return_status()

        return device_hostname

    def get_site_uuid_from_device_id(self, device_id):
        """
        Fetches the Site UUID associated with a given network device UUID.

        Args:
            self (object): An instance of the class interacting with Cisco Catalyst Center.
            device_id (str): UUID of the network device for which the site assignment is to be retrieved.
        Returns:
            str or None: Returns the UUID of the assigned site if found; otherwise, returns None.
        Description:
            This method checks the site assignment for a given network device by making an API call
            using the `get_site_assigned_network_device` function. If the device is assigned to a site,
            the corresponding site UUID is extracted and returned. Logs are generated at each step for
            traceability, and proper exception handling ensures that any issues are logged and reported
            without breaking execution flow.
        """

        self.log("Checking site assignment for device with UUID: {0}".format(device_id), "INFO")
        site_uuid = None
        try:
            response = self.dnac_apply['exec'](
                family="site_design",
                function='get_site_assigned_network_device',
                params={"id": device_id}
            )

            self.log("API response received for 'get_site_assigned_network_device': {0}".format(response), "DEBUG")
            if not response or not isinstance(response, dict):
                self.log("No site assignment found for device with UUID: {0}".format(device_id), "WARNING")
                return site_uuid

            response = response.get("response")
            if response:
                site_name = response.get("siteNameHierarchy")
                site_uuid = response.get("siteId")
                if site_uuid:
                    self.log(
                        "Device with Id {0} is assigned to site: {1} (siteID: {2})".format(device_id, site_name, site_uuid), "DEBUG"
                    )
                    return site_uuid

            self.log("No site assignment found for device with UUID: {0}".format(device_id), "WARNING")

        except Exception as e:
            self.msg = "Exception occurred while fetching site assignment for device with UUID '{0}': {1}".format(device_id, str(e))
            self.set_operation_result("failed", False, self.msg, "ERROR").check_return_status()

        return site_uuid

    def create_payload_for_template_deploy(self, deploy_temp_details, device_ids):
        """
        Creates a payload for deploying a template to specified devices in the Cisco Catalyst Center.

        Args:
            self (object): An instance of the class interacting with Cisco Catalyst Center.
            deploy_temp_details (dict): A dictionary containing details about the template to be deployed.
            device_ids (list): A list of device UUIDs to which the template should be deployed.
        Returns:
            dict: A dictionary representing the payload required to deploy the template.
        Description:
            This function generates the necessary payload for deploying a template to devices in the Cisco Catalyst Center.
            It first checks if the given template is already committed. If not, it fetches its uncommitted version, commits it,
            and uses its template ID for deployment. The payload includes information about target devices and their respective
            template parameters.
            The function logs appropriate messages during the process, including if a template is already committed, if
            parameters are updated, and when the payload is successfully collected.
        """

        project_name = deploy_temp_details.get("project_name")
        template_name = deploy_temp_details.get("template_name")
        self.log(
            "Starting to create deployment payload for template '{0}' in project '{1}'."
            .format(template_name, project_name), "DEBUG"
        )
        # Check if the template is available but not yet committed
        if self.have.get("temp_id"):
            self.log(
                "Template '{0}' is already committed in Cisco Catalyst Center. Using the committed template ID."
                .format(template_name), "INFO"
            )
            template_id = self.have.get("temp_id")
        else:
            self.log(
                "Fetching uncommitted template ID for template '{0}' in project '{1}'.".format(template_name, project_name),
                "DEBUG"
            )
            template_id = self.get_uncommitted_template_id(project_name, template_name)

            if not template_id:
                self.msg = (
                    "Unable to fetch the details for the template '{0}' from the Cisco "
                    "Catalyst Center."
                ).format(template_name)
                self.set_operation_result("failed", False, self.msg, "ERROR").check_return_status()

            self.log(
                "Template '{0}' is available but not committed yet. Committing template...".format(template_name),
                "INFO"
            )

            # Commit or versioned the given template in the Catalyst Center
            self.versioned_given_template(project_name, template_name, template_id).check_return_status()

        deploy_payload = {
            "forcePushTemplate": deploy_temp_details.get("force_push", False),
            "isComposite": deploy_temp_details.get("is_composite", False),
            "templateId": template_id,
            "copyingConfig": deploy_temp_details.get("copy_config", True),
        }
        self.log(
            "Handling template parameters for the deployment of template '{0}'.".format(template_name),
            "DEBUG"
        )
        target_info_list = []
        template_dict = {}
        template_parameters = deploy_temp_details.get("template_parameters")
        if not template_parameters:
            self.msg = (
                "It appears that no template parameters were provided in the playbook. Unfortunately, this "
                "means we cannot proceed with deploying template '{0}' to the devices."
            ).format(template_name)
            self.set_operation_result("failed", False, self.msg, "ERROR").check_return_status()

        for param in template_parameters:
            name = param["param_name"]
            value = param["param_value"]
            self.log("Update the template placeholder for the name '{0}' with value {1}".format(name, value), "DEBUG")
            template_dict[name] = value

        # Get the latest version template ID
        template_version = deploy_temp_details.get("version")
        version_template_id = self.get_latest_template_version_id(template_id, template_name, template_version)
        if not version_template_id:
            self.log("No versioning found for the template: {0}".format(template_name), "INFO")
            version_template_id = template_id

        self.log("Preparing to deploy template '{0}' to the following device IDs: '{1}'".format(template_name, device_ids), "DEBUG")
        for device_id in device_ids:
            self.log("Adding device '{0}' to the deployment payload.".format(device_id), "DEBUG")
            target_device_dict = {
                "id": device_id,
                "type": "MANAGED_DEVICE_UUID",
                "versionedTemplateId": version_template_id,
                "params": template_dict,
            }
            resource_params = deploy_temp_details.get("resource_parameters")
            self.log("Handling resource parameters for the deployment of template '{0}'.".format(template_name), "DEBUG")
            resource_params_list = []
            runtime_scopes_available = ["MANAGED_DEVICE_UUID", "MANAGED_DEVICE_IP", "MANAGED_DEVICE_HOSTNAME", "SITE_UUID"]
            self.log("Available runtime scopes for resource parameters: {0}".format(runtime_scopes_available), "DEBUG")
            if resource_params:
                for resource_param in resource_params:
                    r_type = resource_param.get("resource_type")
                    scope = resource_param.get("resource_scope", "RUNTIME")
                    resource_params_dict = {
                        'type': r_type,
                        'scope': scope
                    }
                    if scope == "RUNTIME" and r_type not in runtime_scopes_available:
                        self.msg = (
                            "The resource type '{0}' with scope '{1}' is not supported for runtime provisioning. "
                            "Supported types are: {2}."
                        ).format(r_type, scope, ", ".join(runtime_scopes_available))
                        self.set_operation_result("failed", False, self.msg, "ERROR").check_return_status()

                    if scope == "RUNTIME" and r_type in runtime_scopes_available:
                        self.log(
                            "Processing resource parameter with type '{0}' and scope '{1}' for runtime"
                            " provisioning.".format(r_type, scope), "DEBUG"
                        )
                        if r_type == "SITE_UUID":
                            value = self.get_site_uuid_from_device_id(device_id)
                        elif r_type == "MANAGED_DEVICE_UUID":
                            value = device_id
                        elif r_type == "MANAGED_DEVICE_IP":
                            device_ip_id_map = self.get_device_ips_from_device_ids([device_id])
                            value = device_ip_id_map[device_id]
                        elif r_type == "MANAGED_DEVICE_HOSTNAME":
                            value = self.get_device_hostname_from_device_id(device_id)
                        resource_params_dict['value'] = value
                        self.log("Update the resource placeholder for the type '{0}' with scope {1}".format(r_type, scope), "DEBUG")
                        resource_params_list.append(resource_params_dict)
                        del resource_params_dict
                        continue

                    # If the scope is not RUNTIME, we take the value directly from the resource_param dictionary
                    self.log("Processing resource parameter with type '{0}' and scope '{1}'.".format(r_type, scope), "DEBUG")
                    value = resource_param.get("resource_value")
                    if not value:
                        self.msg = (
                            "The resource type '{0}' with scope '{1}' requires a value to be provided. "
                            "Please specify a value for this resource parameter."
                        ).format(r_type, scope)
                        self.set_operation_result("failed", False, self.msg, "ERROR").check_return_status()

                    resource_params_dict['value'] = value
                    self.log("Update the resource placeholder for the type '{0}' with scope {1}".format(r_type, scope), "DEBUG")
                    resource_params_list.append(resource_params_dict)
                    del resource_params_dict

            if resource_params_list:
                self.log("Adding resource parameters to the target device dictionary for template '{0}'.".format(template_name), "DEBUG")
                target_device_dict["resourceParams"] = resource_params_list

            target_info_list.append(target_device_dict)
            del target_device_dict

        deploy_payload["targetInfo"] = target_info_list
        self.log("Successfully generated deployment payload for template '{0}'.".format(template_name), "INFO")

        return deploy_payload

    def monitor_template_deployment_status(self, template_name, deployment_id, device_ips):
        """
        Monitors the status of a template deployment in Cisco Catalyst Center until it completes
        successfully, fails, or times out.

        Args:
            self (object): An instance of the class interacting with Cisco Catalyst Center.
            template_name (str): Name of the configuration template being deployed.
            deployment_id (str): Unique identifier for the deployment task.
            device_ips (list): List of IP addresses of devices to which the template is being deployed.
        Description:
            This method continuously polls the deployment status of a configuration template applied
            to one or more devices using the Cisco Catalyst Center API. It logs status updates, handles
            failures, and manages timeout conditions. Upon successful deployment, it marks the
            operation as successful; otherwise, it collects and logs failure reasons and exits
            accordingly.
        """

        loop_start_time = time.time()
        self.log(
            "Starting template deployment monitoring for '{0}' with deployment ID '{1}', targeting"
            " devices: {2}.".format(
                template_name, deployment_id, device_ips
            ),
            "DEBUG"
        )
        self.log("Starting template deployment monitoring for '{0}' with deployment ID '{1}'.".format(template_name, deployment_id), "DEBUG")

        while True:
            try:
                task_name = "get_template_deployment_status"
                response = self.dnac._exec(
                    family="configuration_templates",
                    function=task_name,
                    params={"deployment_id": deployment_id},
                    op_modifies=True,
                )
                self.log(
                    "API response received for task '{0}'. Deployment ID: '{1}', Response: {2}".format(
                        task_name, deployment_id, response
                    ),
                    "DEBUG"
                )

                if not isinstance(response, dict):
                    self.log(
                        "Error: Received invalid response type for deployment ID: '{0}'. Expected a dictionary but got: {1}".format(
                            deployment_id, type(response).__name__
                        ),
                        "ERROR"
                    )
                    self.set_operation_result("failed", False, self.msg, "ERROR")
                    return self

                deployment_status = response.get('status')
                self.log("Deployment status for template '{0}': {1}".format(template_name, deployment_status), "DEBUG")
                if deployment_status == "SUCCESS":
                    self.msg = (
                        "Given template '{0}' deployed successfully to all the device(s) '{1}' "
                        " in the Cisco Catalyst Center."
                    ).format(template_name, device_ips)
                    self.set_operation_result("success", True, self.msg, "INFO")
                    return self

                if deployment_status == "FAILURE":
                    self.log("Deployment of template '{0}' failed. Retrieving detailed failure messages...".format(template_name), "ERROR")
                    devices = response.get('devices', [])
                    failure_msg = []
                    for device in devices:
                        status_msg = device.get('detailedStatusMessage', 'No detailed status available.')
                        self.log(
                            "Device deployment failure: {0}".format(status_msg),
                            "ERROR"
                        )
                        failure_msg.append(status_msg)

                    failure_reason = "Deployment of the template '{0}' failed on devices {1} with the following reason(s): {2}".format(
                        template_name, device_ips, ", ".join(failure_msg)
                    )
                    self.msg = failure_reason
                    self.set_operation_result("failed", False, self.msg, "ERROR")
                    return self

                # Check if the elapsed time exceeds the timeout
                elapsed_time = time.time() - loop_start_time
                if self.check_timeout_and_exit(loop_start_time, deployment_id, task_name):
                    self.log(
                        "Timeout exceeded after {0:.2f} seconds while monitoring deployment task '{1}'. Deployment ID: '{2}'.".format(
                            elapsed_time, task_name, deployment_id
                        ),
                        "DEBUG"
                    )
                    self.check_return_status()

                # Wait for the specified poll interval before the next check
                poll_interval = self.params.get("dnac_task_poll_interval")
                self.log("Waiting for the next poll interval of {0} seconds before checking deployment status again.".format(poll_interval), "DEBUG")
                time.sleep(poll_interval)

            except Exception as e:
                self.msg = (
                    "An unexpected error occurred during API call for task '{0}'. Deployment ID: '{1}'. "
                    "Exception: {2}".format(task_name, deployment_id, str(e))
                )
                self.fail_and_exit(self.msg)

    def deploy_template_to_devices(self, deploy_temp_payload, template_name, device_ips):
        """
        Deploys a specified template to devices associated with a site in the Cisco Catalyst Center.

        Args:
            self (object): An instance of the class used for interacting with Cisco Catalyst Center.
            deploy_temp_payload (dict): The payload containing the details required to deploy the template.
                This includes the template ID, device details, and template parameters.
            template_name (str): The name of the template to be deployed.
            device_ips (list): The management ip address of the devices to which template will be deployed.
        Returns:
            self (object): The instance of the class itself, with the operation result (success or failure)
            set accordingly.
        Description:
            This function handles the deployment of a template to a set of devices managed in the Cisco Catalyst Center.
            It sends a POST request with the deployment payload and retrieves the task ID associated with the deployment task.
            It then monitors the status of the task using the task ID and logs the result.
            If the task ID is not retrieved or an exception occurs during deployment, the function logs an error message,
            sets the operation result to "failed," and returns the instance.
            The success message indicates that the template has been successfully deployed to all the devices in the specified
            site, while any exceptions are caught and logged with appropriate details.
        """

        try:
            self.log("Deploying the given template {0} to the device(s) {1}.".format(template_name, device_ips))
            payload = {"payload": deploy_temp_payload}
            task_name = "deploy_template_v2"
            task_id = self.get_taskid_post_api_call("configuration_templates", task_name, payload)

            if not task_id:
                self.msg = "Unable to retrieve the task_id for the task '{0}'.".format(task_name)
                self.set_operation_result("failed", False, self.msg, "ERROR")
                return self

            loop_start_time = time.time()
            sleep_duration = self.params.get('dnac_task_poll_interval')
            self.log("Starting task monitoring for '{0}' with task ID '{1}'.".format(task_name, task_id), "DEBUG")

            while True:
                task_details = self.get_task_details_by_id(task_id)
                if not task_details:
                    self.msg = "Error retrieving task status for '{0}' with task ID '{1}'".format(task_name, task_id)
                    self.set_operation_result("failed", False, self.msg, "ERROR")
                    return self

                # Check if the elapsed time exceeds the timeout
                elapsed_time = time.time() - loop_start_time
                if self.check_timeout_and_exit(loop_start_time, task_id, task_name):
                    self.log(
                        "Timeout exceeded after {0:.2f} seconds while monitoring task '{1}' with task ID '{2}'.".format(
                            elapsed_time, task_name, task_id), "DEBUG"
                    )
                    return self

                progress = task_details.get("progress")
                self.log(
                    "Task ID '{0}' progress details retrieved from API '{1}'. Progress: '{2}'."
                    .format(task_id, task_name, progress),
                    "DEBUG"
                )
                # Get the deployment id of the template if it get deployed successfully on the devices
                self.log("Searching for the Deployment ID in the task progress message using regex..." , "DEBUG")
                match = re.search(r'Template\s+Deployemnt\s+Id:\s+([a-f0-9\-]+)', progress, re.IGNORECASE)
                deployment_id = None
                if match:
                    deployment_id = match.group(1)
                    if deployment_id:
                        self.log("Deployment ID found in the progress message. Template Deployment ID: '{0}'.".format(deployment_id), "DEBUG")
                        self.log("Proceeding to monitor the deployment with Deployment ID: '{0}'.".format(deployment_id), "DEBUG")
                        self.monitor_template_deployment_status(template_name, deployment_id, device_ips).check_return_status()
                    else:
                        self.log(
                            "Regex matched the progress message, but no Deployment ID was captured. "
                            "This could indicate an issue with the progress message or the regex pattern. Progress: '{0}'.".format(progress),
                            "ERROR"
                        )
                else:
                    self.log(
                        "Deployment ID not found in the progress message. This could indicate that the template '{0}' is already deployed with"
                        " same parameters, Hence not deploying on devices. Progress message: '{1}'.".format(template_name, progress),
                        "WARNING"
                    )

                if "already deployed with same params" in progress:
                    self.msg = (
                        "Template '{0}' is already deployed with the same parameters. No deployment actions will be performed."
                        .format(template_name)
                    )
                    self.log(self.msg, "INFO")
                    self.set_operation_result("success", False, self.msg, "INFO")
                    return self

                failure_reason = task_details.get("failureReason")
                if failure_reason:
                    self.log(
                        "Deployment of the template '{0}' failed. Failure reason: '{1}'. No further actions will be taken."
                        .format(template_name, failure_reason),
                        "ERROR"
                    )
                    self.msg = failure_reason
                    self.set_operation_result("failed", False, self.msg, "ERROR")
                    return self

                if "not deploying" in progress:
                    self.log("Deployment of the template {0} gets failed because of: {1}".format(template_name, progress), "WARNING")
                    self.msg = progress
                    self.set_operation_result("failed", False, self.msg, "ERROR")
                    return self

                if "ApplicableTargets" in progress:
                    self.msg = (
                        "Given template '{0}' deployed successfully to all the device(s) '{1}' "
                        " in the Cisco Catalyst Center."
                    ).format(template_name, device_ips)
                    self.set_operation_result("success", True, self.msg, "INFO")
                    return self

                self.log("Waiting for {0} seconds before checking the task status again.".format(sleep_duration), "DEBUG")
                time.sleep(sleep_duration)

        except Exception as e:
            self.msg = (
                "An exception occured while deploying the template '{0}' to the device(s) {1} "
                " in the Cisco Catalyst Center: {2}."
            ).format(template_name, device_ips, str(e))
            self.set_operation_result("failed", False, self.msg, "ERROR")

        return self

    def get_device_ips_from_config_priority(self, device_details):
        """
        Retrieve device IPs based on the configuration.
        Parameters:
            -  self (object): An instance of a class used for interacting with Cisco Cisco Catalyst Center.
        Returns:
            list: A list containing device IPs.
        Description:
            This method retrieves device IPs based on the priority order specified in the configuration.
            It first checks if device IPs are available. If not, it checks hostnames, serial numbers,
            and MAC addresses in order and retrieves IPs based on availability.
            If none of the information is available, an empty list is returned.
        """
        # Retrieve device IPs from the configuration
        self.log("Retrieving device IPs based on the configuration priority with details: {0}".format(device_details), "INFO")
        try:
            device_ips = device_details.get("device_ips")
            if not isinstance(device_ips, list):
                self.msg = "Device IPs should be a list, but got: {0}".format(type(device_ips).__name__)
                self.set_operation_result("failed", False, self.msg, "ERROR").check_return_status()

            if device_ips:
                self.log("Found device IPs: {0}".format(device_ips), "INFO")
                return device_ips

            # If device IPs are not available, check hostnames
            device_hostnames = device_details.get("device_hostnames")
            if device_hostnames:
                self.log("No device IPs found. Checking hostnames: {0}".format(device_hostnames), "INFO")
                device_ip_dict = self.get_device_ips_from_hostnames(device_hostnames)
                return self.get_list_from_dict_values(device_ip_dict)

            # If hostnames are not available, check serial numbers
            device_serial_numbers = device_details.get("serial_numbers")
            if device_serial_numbers:
                self.log("No device IPs or hostnames found. Checking serial numbers: {0}".format(device_serial_numbers), "INFO")
                device_ip_dict = self.get_device_ips_from_serial_numbers(device_serial_numbers)
                return self.get_list_from_dict_values(device_ip_dict)

            # If serial numbers are not available, check MAC addresses
            device_mac_addresses = device_details.get("mac_addresses")
            if device_mac_addresses:
                self.log("No device IPs, hostnames, or serial numbers found. Checking MAC addresses: {0}".format(device_mac_addresses), "INFO")
                device_ip_dict = self.get_device_ips_from_mac_addresses(device_mac_addresses)
                return self.get_list_from_dict_values(device_ip_dict)

            # If no information is available, return an empty list
            self.log("No device information available to retrieve IPs.", "WARNING")
            return []

        except Exception as e:
            self.log("No device information available to retrieve IPs.", "WARNING")
            return []

    def get_device_ids_from_tag(self, tag_name, tag_id):
        """
        Retrieves the device IDs associated with a specific tag from the Cisco Catalyst Center.

        Args:
            self (object): An instance of the class used for interacting with Cisco Catalyst Center.
            tag_name (str): The name of the tag, used for logging purposes.
            tag_id (str): The unique identifier of the tag from which to retrieve associated device IDs.
        Returns:
            list (str): A list of device IDs (strings) associated with the specified tag. If no devices are found or
            an error occurs, the function returns an empty list.
        Description:
            This function queries the Cisco Catalyst Center API to retrieve a list of devices associated with a given tag.
            It calls the `get_tag_members_by_id` function using the tag's ID, specifying that the tag members should be of
            type "networkdevice". If the API response contains device data, the function extracts and returns the device IDs.
            The function logs whether the tag has associated devices and details about the API response. In the event of an
            exception, it logs an error message, sets the operation result to "failed," and returns an empty list.
        """

        device_ids = []
        self.log("Fetching device IDs associated with the tag '{0}' (ID: {1}).".format(tag_name, tag_id), "INFO")

        try:
            response = self.dnac._exec(
                family="tag",
                function='get_tag_members_by_id',
                op_modifies=False,
                params={
                    "id": tag_id,
                    "member_type": "networkdevice",
                }
            )
            if response and "response" in response:
                response_data = response.get("response")
            else:
                self.log("No valid response for device with tag ID '{0}'.".format(tag_id), "INFO")
                return device_ids

            if not response_data:
                self.log("No device(s) are associated with the tag '{0}'.".format(tag_name), "WARNING")
                return device_ids

            self.log("Received API response from 'get_tag_members_by_id' for the tag {0}: {1}".format(tag_name, response_data), "DEBUG")
            for tag in response_data:
                device_id = tag.get("id")
                self.log("Device ID '{0}' found for tag '{1}'.".format(device_id, tag_name), "DEBUG")
                device_ids.append(device_id)

        except Exception as e:
            self.msg = (
                "Exception occurred while fetching tag id for the tag '{0} 'from "
                "Cisco Catalyst Center: {1}"
            ).format(tag_name, str(e))
            self.set_operation_result("failed", False, self.msg, "INFO").check_return_status()

        return device_ids

    def get_diff_merged(self, config):
        """
        Update/Create templates and projects in CCC with fields provided in Cisco Catalyst Center.
        Export the tempaltes and projects.
        Import the templates and projects.
        Deploy the template to the devices based on device specific details or by fetching the device
        details from site using other filtering parameters like device tag, device family, device role.
        Check using check_return_status().

        Parameters:
            config (dict) - Playbook details containing template information.

        Returns:
            self
        """

        configuration_templates = config.get("configuration_templates")
        if configuration_templates:
            self.update_configuration_templates(config, configuration_templates).check_return_status()

        _import = config.get("import")
        if _import:
            self.handle_import(_import).check_return_status()

        export = config.get("export")
        if export:
            self.log("Found export configuration: {0}".format(export), "DEBUG")
            self.handle_export(export).check_return_status()

        deploy_temp_details = config.get("deploy_template")
        if deploy_temp_details:
            template_name = deploy_temp_details.get("template_name")
            device_details = deploy_temp_details.get("device_details")
            site_specific_details = deploy_temp_details.get("site_provisioning_details")
            self.log("Deploy template details found for template '{0}'".format(template_name), "DEBUG")
            self.log("Device specific details: {0}".format(device_details), "DEBUG")
            self.log("Site associated provisioning details: {0}".format(site_specific_details), "DEBUG")

            if device_details:
                self.log("Attempting to retrieve device IPs based on priority from device specific details.", "DEBUG")
                device_ips = self.get_device_ips_from_config_priority(device_details)
                if not device_ips:
                    self.msg = (
                        "No matching device management IP addresses found for the "
                        "deployment of template '{0}'."
                    ).format(template_name)
                    self.set_operation_result("failed", False, self.msg, "ERROR")
                    return self

                self.log("Successfully retrieved device IPs for template '{0}': '{1}'".format(template_name, device_ips), "INFO")
                device_id_dict = self.get_device_ids_from_device_ips(device_ips)
                device_ids = self.get_list_from_dict_values(device_id_dict)

                device_missing_msg = (
                    "There are no device id found for the device(s) '{0}' in the "
                    "Cisco Catalyst Center so cannot deploy the given template '{1}'."
                ).format(device_ips, template_name)
            elif site_specific_details:
                device_ids, site_name_list = [], []

                for site in site_specific_details:
                    site_name = site.get("site_name")
                    site_exists, site_id = self.get_site_id(site_name)
                    self.log("Checking if the site '{0}' exists in Cisco Catalyst Center.".format(site_name), "DEBUG")
                    if not site_exists:
                        self.msg = (
                            "To Deploy the template in the devices, given site '{0}' must be "
                            "present in the Cisco Catalyst Center and it's not there currently."
                        ).format(site_name)
                        self.set_operation_result("failed", False, self.msg, "ERROR")
                        return self

                    self.log("Retrieving devices associated with site ID '{0}' for site '{1}'.".format(site_id, site_name), "DEBUG")
                    site_response, site_assign_device_ids = self.get_device_ids_from_site(site_name, site_id)
                    site_name_list.append(site_name)

                    if not site_assign_device_ids:
                        device_missing_msg = (
                            "There is no device currently associated with the site '{0}' in the "
                            "Cisco Catalyst Center so cannot deploy the given template '{1}'."
                        ).format(site_name, template_name)
                        self.msg = device_missing_msg
                        self.log(device_missing_msg, "WARNING")
                        continue

                    device_family = site.get("device_family")
                    device_role = site.get("device_role")

                    # Filter devices based on the device family or device role
                    if device_family or device_role:
                        self.log(
                            "Filtering devices based on the device family '{0}' or role '{1}' for the site '{2}'.".format(
                                device_family, device_role, site_name), "DEBUG"
                        )
                        self.log("Filtering devices based on the given family/role for the site {0}.".format(site_name), "INFO")
                        site_assign_device_ids = self.filter_devices_with_family_role(site_assign_device_ids, device_family, device_role)

                    # Filter devices based on the device tag given to the devices
                    tag_name = site.get("device_tag")
                    tag_device_ids = None
                    if tag_name:
                        self.log("Filtering out the devices based on the given device tag: '{0}'".format(tag_name), "INFO")
                        tag_id = self.get_network_device_tag_id(tag_name)
                        self.log("Successfully collected the tag id '{0}' for the tag '{1}'".format(tag_id, tag_name), "INFO")
                        # Get the device ids associated with the given tag for given site
                        tag_device_ids = self.get_device_ids_from_tag(tag_name, tag_id)
                        self.log("Successfully collected the device ids {0} associated with the tag {1}".format(tag_device_ids, tag_name), "INFO")

                    self.log("Getting the device ids based on device assoicated with tag or site or both.", "DEBUG")

                    if tag_device_ids and site_assign_device_ids:
                        self.log("Determining device IDs from site and tag criteria.", "DEBUG")
                        common_device_ids = list(set(tag_device_ids).intersection(set(site_assign_device_ids)))
                        device_ids.extend(common_device_ids)
                    elif site_assign_device_ids and not tag_device_ids:
                        self.log("Getting the device ids based on devices fetched from site.", "DEBUG")
                        device_ids.extend(site_assign_device_ids)
                    elif tag_device_ids and not site_assign_device_ids:
                        self.log("Getting the device ids based on devices fetched with the tag {0}.".format(tag_name), "DEBUG")
                        device_ids.extend(tag_device_ids)
                    else:
                        self.log(
                            "There is no matching device ids found for the deployment of template {0} "
                            "for the given site {1}".format(template_name, site_name), "WARNING"
                        )
                        continue

                device_missing_msg = (
                    "There is no device id found for the given site(s) '{0}' in the "
                    "Cisco Catalyst Center so cannot deploy the template '{1}'."
                ).format(site_name_list, template_name)
            else:
                self.msg = (
                    "Unable to provision the template '{0}' as device related details are "
                    "not given in the playboook. Please provide it either via the parameter "
                    "device_details or with site_provisioning_details."
                ).format(self.msg)
                self.set_operation_result("failed", False, self.msg, "INFO").check_return_status()

            if not device_ids:
                self.msg = device_missing_msg
                self.set_operation_result("failed", False, self.msg, "INFO")
                return self

            device_ip_dict = self.get_device_ips_from_device_ids(device_ids)
            device_ips = self.get_list_from_dict_values(device_ip_dict)
            self.log("Successfully collect the device ips {0} for the device ids {1}.".format(device_ips, device_ids), "INFO")
            deploy_temp_payload = self.create_payload_for_template_deploy(deploy_temp_details, device_ids)
            self.log("Deployment payload created successfully for template '{0}'.".format(template_name), "INFO")
            self.deploy_template_to_devices(deploy_temp_payload, template_name, device_ips).check_return_status()
            self.log("Successfully deployed template '{0}'.".format(template_name), "INFO")

        self.msg = "Successfully completed merged state execution"
        self.status = "success"

        return self

    def delete_project_or_template(self, config, is_delete_project=False):
        """
        Call Cisco Catalyst Center API to delete project or template with provided inputs.

        Parameters:
            config (dict) - Playbook details containing template information.
            is_delete_project (bool) - True if we need to delete project, else False.

        Returns:
            self
        """

        if is_delete_project:
            params_key = {"project_id": self.have_project.get("id")}
            deletion_value = "deletes_the_project"
            name = "project: {0}".format(config.get("configuration_templates").get('project_name'))
        else:
            template_params = self.want.get("template_params")
            params_key = {"template_id": self.have_template.get("id")}
            deletion_value = "deletes_the_template"
            name = "templateName: {0}".format(template_params.get('name'))
        ccc_version = self.get_ccc_version()
        if self.compare_dnac_versions(ccc_version, "2.3.5.3") <= 0:
            self.log(
                "Deleting '{0}' using function '{1}' with parameters: {2} on Catalyst version: {3} (≤ 2.3.5.3)".format(
                    name, deletion_value, params_key, ccc_version
                ),
                "DEBUG"
            )
            response = self.dnac_apply['exec'](
                family="configuration_templates",
                function=deletion_value,
                op_modifies=True,
                params=params_key,
            )
            task_id = response.get("response").get("taskId")
            if not task_id:
                self.msg = "Unable to retrieve the task ID for the task '{0}'.".format(deletion_value)
                self.set_operation_result("failed", False, self.msg, "ERROR")
                return self

            sleep_duration = self.params.get('dnac_task_poll_interval')
            while True:
                task_details = self.get_task_details(task_id)
                self.log("Printing task details: {0}".format(task_details), "DEBUG")
                if not task_details:
                    self.msg = "Unable to delete {0} as task details is empty.".format(deletion_value)
                    self.set_operation_result("failed", False, self.msg, "ERROR")
                    return self

                progress = task_details.get("progress")
                self.log("Task details for the API {0}: {1}".format(deletion_value, progress), "DEBUG")

                if "deleted" in progress:
                    self.log("Successfully performed the operation of '{0}' for '{1}'".format(deletion_value, name), "INFO")
                    self.msg = "Successfully deleted {0} ".format(name)
                    self.set_operation_result("success", True, self.msg, "INFO")
                    break

                if task_details.get("isError"):
                    failure_reason = task_details.get("failureReason")
                    if failure_reason:
                        self.msg = (
                            "Failed to perform the operation of {0} for {1} because of: {2}"
                        ).format(deletion_value, name, failure_reason)
                    else:
                        self.msg = "Failed to perform the operation of {0} for {1}.".format(deletion_value, name)
                    self.set_operation_result("failed", False, self.msg, "ERROR")
                    break

                self.log("Waiting for {0} seconds before checking the task status again.".format(sleep_duration), "DEBUG")
                time.sleep(sleep_duration)
        else:
            self.log(
                "Deleting '{0}' using function '{1}' with parameters: '{2}' on Catalyst version: {3} (> 2.3.5.3)".format(
                    name, deletion_value, params_key, ccc_version
                ),
                "DEBUG"
            )

            task_name = deletion_value
            parameters = params_key
            task_id = self.get_taskid_post_api_call("configuration_templates", task_name, parameters)

            if not task_id:
                self.msg = "Unable to retrieve the task_id for the task '{0} for the parameters {1}'.".format(
                    task_name, parameters
                )
                self.set_operation_result(
                    "failed", False, self.msg, "ERROR"
                ).check_return_status()
                return self

            success_msg = (
                "Task: {0} is successful for parameters: {1}".format(
                    task_name, parameters
                )
            )
            self.get_task_status_from_tasks_by_id(task_id, task_name, success_msg)

        return self

    def get_diff_deleted(self, config):
        """
        Delete projects or templates in Cisco Catalyst Center with fields provided in playbook.

        Parameters:
            config (dict) - Playbook details containing template information.

        Returns:
            self
        """

        configuration_templates = config.get("configuration_templates")
        if configuration_templates:
            is_project_found = self.have_project.get("project_found")
            projectName = config.get("configuration_templates").get("project_name")

            if not is_project_found:
                self.msg = "Project {0} is not found".format(projectName)
                self.status = "failed"
                return self

            is_template_found = self.have_template.get("template_found")
            template_params = self.want.get("template_params")
            templateName = config.get("configuration_templates").get("template_name")
            if template_params.get("name"):
                if is_template_found:
                    self.delete_project_or_template(config)
                else:
                    self.result['response'][0].get("configurationTemplate").update({
                        "msg": "Template with template_name '{0}' already deleted".format(templateName)
                    })
                    self.msg = "Invalid template {0} under project".format(templateName)
                    self.status = "success"
                    return self
            else:
                self.log("Template name is empty, deleting the project '{0}' and "
                         "associated templates"
                         .format(config.get("configuration_templates").get("project_name")), "INFO")
                is_project_deletable = self.have_project.get("isDeletable")
                if is_project_deletable:
                    self.delete_project_or_template(config, is_delete_project=True)
                else:
                    self.msg = "Project is not deletable"
                    self.status = "failed"
                    return self
            self.log("Successfully completed the delete operation for the template {0}".format(templateName), "DEBUG")

        deploy_temp_details = config.get("deploy_template")
        if deploy_temp_details:
            template_name = deploy_temp_details.get("template_name")
            self.msg = (
                "Deleting or removing the device configuration using deployment of template is not supported "
                "for the template {0} in the Cisco Catalyst Center."
            ).format(template_name)
            self.set_operation_result("failed", False, self.msg, "ERROR").check_return_status()

        return self

    def verify_diff_merged(self, config):
        """
        Validating the Cisco Catalyst Center configuration with the playbook details
        when state is merged (Create/Update).

        Parameters:
            config (dict) - Playbook details containing Global Pool,
            Reserved Pool, and Network Management configuration.

        Returns:
            self
        """

        if config.get("configuration_templates") is not None:
            is_template_available = self.get_have_project(config)
            self.log("Template availability: {0}".format(is_template_available), "INFO")
            if not is_template_available:
                self.msg = "Configuration Template config is not applied to the Cisco Catalyst Center."
                self.status = "failed"
                return self

            self.get_have_template(config, is_template_available)
            self.log("Desired State (want): {0}".format(self.want.get("template_params")), "INFO")
            self.log("Current State (have): {0}".format(self.have_template.get("template")), "INFO")
            if not self.have_template.get("template"):
                self.msg = "No template created with the name '{0}'".format(self.want.get("template_params").get("name"))
                self.status = "failed"
                return self

            template_params = ["language", "name", "projectName",
                               "softwareType", "templateContent"]
            have_template = self.have_template.get("template")
            want_template = self.want.get("template_params")
            for item in template_params:
                if have_template.get(item) != want_template.get(item):
                    self.msg = "Configuration Template config with template_name {0}'s '{1}' is not applied to the Cisco Catalyst Center." \
                               .format(want_template.get("name"), item)
                    self.status = "failed"
                    return self

            want_template_containing_template = want_template.get("containingTemplates")
            if want_template_containing_template:
                for item in want_template_containing_template:
                    name = item.get("name")
                    response = get_dict_result(have_template.get("containingTemplates"), "name", name)
                    if response is None:
                        self.msg = "Configuration Template config with template_name '{0}' under ".format(name) + \
                                   "'containing_templates' is not available in the Cisco Catalyst Center."
                        self.status = "failed"
                        return self
                    for value in item:
                        if item.get(value) != response.get(value):
                            self.msg = "Configuration Template config with template_name " + \
                                       "{0}'s '{1}' is not applied to the Cisco Catalyst Center.".format(name, value)
                            self.status = "failed"
                            return self

            self.log("Successfully validated the Template in the Catalyst Center.", "INFO")
            self.result['response'][0].get("configurationTemplate").get("response").update({"Validation": "Success"})

        self.msg = "Successfully validated the Configuration Templates."
        self.status = "success"
        return self

    def verify_diff_deleted(self, config):
        """
        Validating the Cisco Catalyst Center configuration with the playbook details
        when state is deleted (delete).

        Parameters:
            config (dict) - Playbook details containing Global Pool,
            Reserved Pool, and Network Management configuration.

        Returns:
            self
        """

        if config.get("configuration_templates") is not None:
            self.log("Current State (have): {0}".format(self.have), "INFO")
            self.log("Desired State (want): {0}".format(self.want), "INFO")
            template_list = self.dnac_apply['exec'](
                family="configuration_templates",
                function="gets_the_templates_available",
                op_modifies=True,
                params={"projectNames": config.get("configuration_templates").get("project_name")},
            )
            self.log("Received response from 'gets_the_templates_available' for 'project_name': '{0}' is {1}".format(
                config.get("configuration_templates").get("project_name"), template_list), "DEBUG"
            )
            if template_list and isinstance(template_list, list):
                templateName = config.get("configuration_templates").get("template_name")
                template_info = get_dict_result(template_list,
                                                "name",
                                                templateName)
                if template_info:
                    self.log("Configuration Template config is not applied to the Cisco Catalyst Center.", "WARNING")
                    return self

                self.log("Successfully validated the absence of Template {0} in the Cisco Catalyst Center.".format(templateName), "INFO")

        return self

    def reset_values(self):
        """
        Reset all neccessary attributes to default values.

        Parameters:
            self - The current object.

        Returns:
            None
        """

        self.have_project.clear()
        self.have_template.clear()
        self.want.clear()


def main():
    """ main entry point for module execution"""

    element_spec = {
        'dnac_host': {'required': True, 'type': 'str'},
        'dnac_port': {'type': 'str', 'default': '443'},
        'dnac_username': {'type': 'str', 'default': 'admin', 'aliases': ['user']},
        'dnac_password': {'type': 'str', 'no_log': True},
        'dnac_verify': {'type': 'bool', 'default': 'True'},
        'dnac_version': {'type': 'str', 'default': '2.2.3.3'},
        'dnac_debug': {'type': 'bool', 'default': False},
        'dnac_log': {'type': 'bool', 'default': False},
        "dnac_log_level": {"type": 'str', "default": 'WARNING'},
        "dnac_log_file_path": {"type": 'str', "default": 'dnac.log'},
        "dnac_log_append": {"type": 'bool', "default": True},
        'validate_response_schema': {'type': 'bool', 'default': True},
        "config_verify": {"type": 'bool', "default": False},
        'dnac_api_task_timeout': {'type': 'int', "default": 1200},
        'dnac_task_poll_interval': {'type': 'int', "default": 2},
        'config': {'required': True, 'type': 'list', 'elements': 'dict'},
        'state': {'default': 'merged', 'choices': ['merged', 'deleted']}
    }
    module = AnsibleModule(argument_spec=element_spec,
                           supports_check_mode=False)
    ccc_template = Template(module)

    ccc_version = ccc_template.get_ccc_version()
    if ccc_template.compare_dnac_versions(ccc_version, "2.3.7.6") < 0:
        ccc_template.msg = (
            "Template module is not supported in Cisco Catalyst Center version '{0}'. Supported versions start "
            "from '2.3.7.6' onwards."
            .format(ccc_version)
        )
        ccc_template.set_operation_result(
            "failed", False, ccc_template.msg, "ERROR"
        ).check_return_status()

    ccc_template.validate_input().check_return_status()
    state = ccc_template.params.get("state")
    config_verify = ccc_template.params.get("config_verify")
    if state not in ccc_template.supported_states:
        ccc_template.status = "invalid"
        ccc_template.msg = "State {0} is invalid".format(state)
        ccc_template.check_return_status()

    for config in ccc_template.validated_config:
        ccc_template.reset_values()
        ccc_template.get_have(config).check_return_status()
        ccc_template.get_want(config).check_return_status()
        ccc_template.get_diff_state_apply[state](config).check_return_status()
        if config_verify:
            ccc_template.verify_diff_state_apply[state](config).check_return_status()

    module.exit_json(**ccc_template.result)


if __name__ == '__main__':
    main()<|MERGE_RESOLUTION|>--- conflicted
+++ resolved
@@ -3034,10 +3034,6 @@
             template_params.update({"id": template_id})
             self.log("Current State (have): {0}".format(self.have_template), "INFO")
             self.log("Desired State (want): {0}".format(self.want), "INFO")
-<<<<<<< HEAD
-
-=======
->>>>>>> d93cbab7
             task_name = "update_template"
             parameters = template_params
             current_response = copy.deepcopy(self.result['response'])
