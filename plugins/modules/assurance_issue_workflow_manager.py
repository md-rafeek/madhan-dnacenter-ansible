--- conflicted
+++ resolved
@@ -2664,15 +2664,7 @@
                 continue
 
             for issue in system_issue:
-<<<<<<< HEAD
-                if issue.get("displayName") == name and (not description or issue.get("description") == description):
-                    if not issue_setting.get("issue_enabled") and (
-                        issue_setting.get("threshold_value") != issue.get("threshold_value") or
-                        issue_setting.get("priority") != issue.get("priority")
-                    ):
-                        self.msg = "For disabled issues, threshold and priority values can't be updated '{0}'.".format(name)
-                        self.set_operation_result("failed", False, self.msg, "ERROR").check_return_status()
-=======
+
                 if issue.get("displayName") == name and (
                     not description or issue.get("description") == description
                 ):
@@ -2686,7 +2678,6 @@
                         self.set_operation_result(
                             "failed", False, self.msg, "ERROR"
                         ).check_return_status()
->>>>>>> 7f8d7cba
 
                     system_issue_params = {
                         "id": issue.get("id"),
@@ -3927,10 +3918,6 @@
 
         self.msg = "Successfully validated deletion of user-defined assurance issues."
         self.status = "success"
-<<<<<<< HEAD
-=======
-        self.result["changed"] = True
->>>>>>> 7f8d7cba
         return self
 
     def update_issue_status_messages(self):
