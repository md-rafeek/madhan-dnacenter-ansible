--- conflicted
+++ resolved
@@ -286,12 +286,9 @@
             function='get_task_by_id',
             params={"task_id": task_id}
         )
-<<<<<<< HEAD
 
         self.log('Task Details: {0}'.format(str(response)), 'DEBUG')
-=======
         self.dnac_file_logger.debug("Retrieving task details by the API 'get_task_by_id' using task ID: %s, Response: %s", str(task_id), str(response))
->>>>>>> b7bad3e3
 
         if response and isinstance(response, dict):
             result = response.get('response')
